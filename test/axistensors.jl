--- conflicted
+++ resolved
@@ -35,23 +35,20 @@
     @test Geometry.components(M * inv(M)) == @SMatrix [1.0 0.0; 0.0 1.0]
     @test Geometry.components(inv(M) * M) == @SMatrix [1.0 0.0; 0.0 1.0]
 
-<<<<<<< HEAD
     @test M * y == Geometry.Cartesian12Vector(1.0, 8.5)
     @test M \ Geometry.Cartesian12Vector(1.0, 8.5) == y
-=======
-@test x ⊗ 3 == Geometry.Covariant12Vector(3.0, 6.0)
-@test x ⊗ (1, (a = 2, b = 3)) == (
-    Geometry.Covariant12Vector(1.0, 2.0),
-    (
-        a = Geometry.Covariant12Vector(2.0, 4.0),
-        b = Geometry.Covariant12Vector(3.0, 6.0),
-    ),
-)
+    @test x ⊗ 3 == Geometry.Covariant12Vector(3.0, 6.0)
+    @test x ⊗ (1, (a = 2, b = 3)) == (
+        Geometry.Covariant12Vector(1.0, 2.0),
+        (
+            a = Geometry.Covariant12Vector(2.0, 4.0),
+            b = Geometry.Covariant12Vector(3.0, 6.0),
+        ),
+    )
 
 
-@test Geometry.components(M * inv(M)) == @SMatrix [1.0 0.0; 0.0 1.0]
-@test Geometry.components(inv(M) * M) == @SMatrix [1.0 0.0; 0.0 1.0]
->>>>>>> 90da537a
+    @test Geometry.components(M * inv(M)) == @SMatrix [1.0 0.0; 0.0 1.0]
+    @test Geometry.components(inv(M) * M) == @SMatrix [1.0 0.0; 0.0 1.0]
 
     @test_throws DimensionMismatch dot(x, x)
     @test_throws DimensionMismatch M * x
