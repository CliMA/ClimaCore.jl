

struct ExtrudedFiniteDifferenceSpace{
    G <: Grids.ExtrudedFiniteDifferenceGrid,
    S <: Staggering,
} <: AbstractSpace
    grid::G
    staggering::S
end

space(staggering::Staggering, grid::Grids.ExtrudedFiniteDifferenceGrid) =
    ExtrudedFiniteDifferenceSpace(staggering, grid)

const FaceExtrudedFiniteDifferenceSpace{G} =
    ExtrudedFiniteDifferenceSpace{G,CellFace}
const CenterExtrudedFiniteDifferenceSpace{G} =
    ExtrudedFiniteDifferenceSpace{G,CellCenter}

#=
ExtrudedFiniteDifferenceSpace{S}(
    grid::Grids.ExtrudedFiniteDifferenceGrid,
) where {S <: Staggering} = ExtrudedFiniteDifferenceSpace(S(), grid)
ExtrudedFiniteDifferenceSpace{S}(
    space::ExtrudedFiniteDifferenceSpace,
) where {S <: Staggering} = ExtrudedFiniteDifferenceSpace{S}(space.grid)
=#

function ExtrudedFiniteDifferenceSpace(
    horizontal_space::AbstractSpace,
    vertical_space::FiniteDifferenceSpace,
    hypsography::Grids.HypsographyAdaption = Grids.Flat(),
)
    grid = Grids.ExtrudedFiniteDifferenceGrid(
        horizontal_space.grid,
        vertical_space.grid,
        hypsography,
    )
    return ExtrudedFiniteDifferenceSpace(grid, vertical_space.staggering)
end

local_dss_weights(space::ExtrudedFiniteDifferenceSpace) =
    local_dss_weights(grid(space))

staggering(space::ExtrudedFiniteDifferenceSpace) = space.staggering

space(space::ExtrudedFiniteDifferenceSpace, staggering::Staggering) =
    ExtrudedFiniteDifferenceSpace(grid(space), staggering)

#=

ExtrudedFiniteDifferenceSpace{S}(
    horizontal_space::AbstractSpace,
    vertical_space::FiniteDifferenceSpace,
    hypsography::HypsographyAdaption = Flat(),
) where {S <: Staggering} = ExtrudedFiniteDifferenceSpace{S}(
    Grids.ExtrudedFiniteDifferenceGrid(horizontal_space, vertical_space, hypsography),
)
=#

#=
function issubspace(
    hspace::AbstractSpectralElementSpace,
    extruded_space::ExtrudedFiniteDifferenceSpace,
)
<<<<<<< HEAD
    if hspace === extruded_Spaces.horizontal_space(space)
        return true
    end
    # TODO: improve level handling
    return Spaces.topology(hspace) ===
           Spaces.topology(Spaces.horizontal_space(extrued_space)) &&
           quadrature_style(hspace) ===
           quadrature_style(Spaces.horizontal_space(extrued_space))
=======
    ehspace = Spaces.horizontal_space(extruded_space)
    if hspace === ehspace
        return true
    end
    # TODO: improve level handling
    return Spaces.topology(hspace) === Spaces.topology(ehspace) &&
           quadrature_style(hspace) === quadrature_style(ehspace)
>>>>>>> 32be46e0
end
=#

Adapt.adapt_structure(to, space::ExtrudedFiniteDifferenceSpace) =
    ExtrudedFiniteDifferenceSpace(
        Adapt.adapt(to, space.grid),
        space.staggering,
<<<<<<< HEAD
=======
        Adapt.adapt(to, Spaces.horizontal_space(space)),
        Adapt.adapt(to, space.vertical_topology),
        Adapt.adapt(to, space.hypsography),
        Adapt.adapt(to, space.global_geometry),
        Adapt.adapt(to, space.center_local_geometry),
        Adapt.adapt(to, space.face_local_geometry),
        Adapt.adapt(to, space.center_ghost_geometry),
        Adapt.adapt(to, space.face_ghost_geometry),
>>>>>>> 32be46e0
    )

#=

const CenterExtrudedFiniteDifferenceSpace2D =
    CenterExtrudedFiniteDifferenceSpace{<:SpectralElementSpace1D}
const CenterExtrudedFiniteDifferenceSpace3D =
<<<<<<< HEAD
    CenterExtrudedFiniteDifferenceSpace{<:SpectralElementSpace2D}
const FaceExtrudedFiniteDifferenceSpace2D =
    FaceExtrudedFiniteDifferenceSpace{<:SpectralElementSpace1D}
const FaceExtrudedFiniteDifferenceSpace3D =
    FaceExtrudedFiniteDifferenceSpace{<:SpectralElementSpace2D}
=#
=======
    ExtrudedFiniteDifferenceSpace{CellCenter, <:SpectralElementSpace2D}


function ExtrudedFiniteDifferenceSpace{S}(
    space::ExtrudedFiniteDifferenceSpace,
) where {S <: Staggering}
    ExtrudedFiniteDifferenceSpace(
        S(),
        Spaces.horizontal_space(space),
        space.vertical_topology,
        space.hypsography,
        space.global_geometry,
        space.center_local_geometry,
        space.face_local_geometry,
        space.center_ghost_geometry,
        space.face_ghost_geometry,
    )
end
>>>>>>> 32be46e0
function Base.show(io::IO, space::ExtrudedFiniteDifferenceSpace)
    indent = get(io, :indent, 0)
    iio = IOContext(io, :indent => indent + 2)
    println(
        io,
        space isa CenterExtrudedFiniteDifferenceSpace ?
        "CenterExtrudedFiniteDifferenceSpace" :
        "FaceExtrudedFiniteDifferenceSpace",
        ":",
    )
    print(iio, " "^(indent + 2), "context: ")
    hspace = Spaces.horizontal_space(space)
    Topologies.print_context(iio, hspace.topology.context)
    println(iio)
    println(iio, " "^(indent + 2), "horizontal:")
    println(iio, " "^(indent + 4), "mesh: ", hspace.topology.mesh)
    println(iio, " "^(indent + 4), "quadrature: ", hspace.quadrature_style)
    println(iio, " "^(indent + 2), "vertical:")
    print(iio, " "^(indent + 4), "mesh: ", space.vertical_topology.mesh)
end

quadrature_style(space::ExtrudedFiniteDifferenceSpace) =
    quadrature_style(space.grid)
topology(space::ExtrudedFiniteDifferenceSpace) = topology(space.grid)


horizontal_space(full_space::ExtrudedFiniteDifferenceSpace) =
    space(full_space.grid.horizontal_grid, nothing)

vertical_topology(space::ExtrudedFiniteDifferenceSpace) =
    vertical_topology(space.grid)



function column(space::ExtrudedFiniteDifferenceSpace, colidx::Grids.ColumnIndex)
    column_grid = column(space.grid, colidx)
    FiniteDifferenceSpace(column_grid, space.staggering)
end

<<<<<<< HEAD



=======
quadrature_style(space::ExtrudedFiniteDifferenceSpace) =
    Spaces.horizontal_space(space).quadrature_style

topology(space::ExtrudedFiniteDifferenceSpace) =
    Spaces.horizontal_space(space).topology
ClimaComms.device(space::ExtrudedFiniteDifferenceSpace) =
    ClimaComms.device(topology(space))
vertical_topology(space::ExtrudedFiniteDifferenceSpace) =
    space.vertical_topology
>>>>>>> 32be46e0

Base.@propagate_inbounds function slab(
    space::ExtrudedFiniteDifferenceSpace,
    v,
    h,
)
    SpectralElementSpaceSlab(
        Spaces.horizontal_space(space).quadrature_style,
        slab(local_geometry_data(space), v, h),
    )
end



# TODO: deprecate these
column(space::ExtrudedFiniteDifferenceSpace, i, j, h) =
    column(space, ColumnIndex((i, j), h))


struct LevelSpace{S, L} <: AbstractSpace
    space::S
    level::L
end

level(space::CenterExtrudedFiniteDifferenceSpace, v::Integer) =
    LevelSpace(space, v)
level(space::FaceExtrudedFiniteDifferenceSpace, v::PlusHalf) =
    LevelSpace(space, v)

function local_geometry_data(
    levelspace::LevelSpace{<:CenterExtrudedFiniteDifferenceSpace, <:Integer},
)
<<<<<<< HEAD
    level(local_geometry_data(levelspace.space), levelspace.level)
=======
    horizontal_space = Spaces.horizontal_space(space)
    if horizontal_space isa SpectralElementSpace1D
        SpectralElementSpace1D(
            horizontal_space.topology,
            horizontal_space.quadrature_style,
            horizontal_space.global_geometry,
            level(space.center_local_geometry, v),
            horizontal_space.dss_weights,
        )
    elseif horizontal_space isa SpectralElementSpace2D
        SpectralElementSpace2D(
            horizontal_space.topology,
            horizontal_space.quadrature_style,
            horizontal_space.global_geometry,
            level(space.center_local_geometry, v),
            level(space.center_ghost_geometry, v),
            horizontal_space.local_dss_weights,
            horizontal_space.ghost_dss_weights,
            horizontal_space.internal_surface_geometry,
            horizontal_space.boundary_surface_geometries,
        )
    else
        error("Unsupported horizontal space")
    end
>>>>>>> 32be46e0
end
function local_geometry_data(
    levelspace::LevelSpace{<:FaceExtrudedFiniteDifferenceSpace, <:PlusHalf},
)
<<<<<<< HEAD
    level(local_geometry_data(levelspace.space), levelspace.level + half)
end

function column(levelspace::LevelSpace, args...)
    local_geometry = column(local_geometry_data(levelspace), args...)
    PointSpace(local_geometry)
=======
    horizontal_space = Spaces.horizontal_space(space)
    if horizontal_space isa SpectralElementSpace1D
        @inbounds SpectralElementSpace1D(
            horizontal_space.topology,
            horizontal_space.quadrature_style,
            horizontal_space.global_geometry,
            level(space.face_local_geometry, v.i + 1),
            horizontal_space.dss_weights,
        )
    elseif horizontal_space isa SpectralElementSpace2D
        @inbounds SpectralElementSpace2D(
            horizontal_space.topology,
            horizontal_space.quadrature_style,
            horizontal_space.global_geometry,
            level(space.face_local_geometry, v.i + 1),
            level(space.face_ghost_geometry, v.i + 1),
            horizontal_space.local_dss_weights,
            horizontal_space.ghost_dss_weights,
            horizontal_space.internal_surface_geometry,
            horizontal_space.boundary_surface_geometries,
        )
    else
        error("Unsupported horizontal space")
    end
>>>>>>> 32be46e0
end


nlevels(space::ExtrudedFiniteDifferenceSpace) =
    size(local_geometry_data(space), 4)

function left_boundary_name(space::ExtrudedFiniteDifferenceSpace)
    boundaries = Topologies.boundaries(Spaces.vertical_topology(space))
    propertynames(boundaries)[1]
end
function right_boundary_name(space::ExtrudedFiniteDifferenceSpace)
    boundaries = Topologies.boundaries(Spaces.vertical_topology(space))
    propertynames(boundaries)[2]
end
function blockmat(
    a::Geometry.Axis2Tensor{
        FT,
        Tuple{Geometry.UAxis, Geometry.Covariant1Axis},
        SMatrix{1, 1, FT, 1},
    },
    b::Geometry.Axis2Tensor{
        FT,
        Tuple{Geometry.WAxis, Geometry.Covariant3Axis},
        SMatrix{1, 1, FT, 1},
    },
) where {FT}
    A = Geometry.components(a)
    B = Geometry.components(b)
    Geometry.AxisTensor(
        (Geometry.UWAxis(), Geometry.Covariant13Axis()),
        SMatrix{2, 2}(A[1, 1], zero(FT), zero(FT), B[1, 1]),
    )
end

function blockmat(
    a::Geometry.Axis2Tensor{
        FT,
        Tuple{Geometry.VAxis, Geometry.Covariant2Axis},
        SMatrix{1, 1, FT, 1},
    },
    b::Geometry.Axis2Tensor{
        FT,
        Tuple{Geometry.WAxis, Geometry.Covariant3Axis},
        SMatrix{1, 1, FT, 1},
    },
) where {FT}
    A = Geometry.components(a)
    B = Geometry.components(b)
    Geometry.AxisTensor(
        (Geometry.VWAxis(), Geometry.Covariant23Axis()),
        SMatrix{2, 2}(A[1, 1], zero(FT), zero(FT), B[1, 1]),
    )
end

function blockmat(
    a::Geometry.Axis2Tensor{
        FT,
        Tuple{Geometry.UVAxis, Geometry.Covariant12Axis},
        SMatrix{2, 2, FT, 4},
    },
    b::Geometry.Axis2Tensor{
        FT,
        Tuple{Geometry.WAxis, Geometry.Covariant3Axis},
        SMatrix{1, 1, FT, 1},
    },
) where {FT}
    A = Geometry.components(a)
    B = Geometry.components(b)
    Geometry.AxisTensor(
        (Geometry.UVWAxis(), Geometry.Covariant123Axis()),
        SMatrix{3, 3}(
            A[1, 1],
            A[2, 1],
            zero(FT),
            A[1, 2],
            A[2, 2],
            zero(FT),
            zero(FT),
            zero(FT),
            B[1, 1],
        ),
    )
end

function product_geometry(
    horizontal_local_geometry::Geometry.LocalGeometry,
    vertical_local_geometry::Geometry.LocalGeometry,
)
    coordinates = Geometry.product_coordinates(
        horizontal_local_geometry.coordinates,
        vertical_local_geometry.coordinates,
    )
    J = horizontal_local_geometry.J * vertical_local_geometry.J
    WJ = horizontal_local_geometry.WJ * vertical_local_geometry.WJ
    ∂x∂ξ =
        blockmat(horizontal_local_geometry.∂x∂ξ, vertical_local_geometry.∂x∂ξ)
    return Geometry.LocalGeometry(coordinates, J, WJ, ∂x∂ξ)
end

function eachslabindex(cspace::CenterExtrudedFiniteDifferenceSpace)
<<<<<<< HEAD
    h_iter = eachslabindex(cSpaces.horizontal_space(space))
=======
    h_iter = eachslabindex(Spaces.horizontal_space(cspace))
>>>>>>> 32be46e0
    Nv = size(cspace.center_local_geometry, 4)
    return Iterators.product(1:Nv, h_iter)
end
function eachslabindex(fspace::FaceExtrudedFiniteDifferenceSpace)
<<<<<<< HEAD
    h_iter = eachslabindex(fSpaces.horizontal_space(space))
=======
    h_iter = eachslabindex(Spaces.horizontal_space(fspace))
>>>>>>> 32be46e0
    Nv = size(fspace.face_local_geometry, 4)
    return Iterators.product(1:Nv, h_iter)
end<|MERGE_RESOLUTION|>--- conflicted
+++ resolved
@@ -62,7 +62,6 @@
     hspace::AbstractSpectralElementSpace,
     extruded_space::ExtrudedFiniteDifferenceSpace,
 )
-<<<<<<< HEAD
     if hspace === extruded_Spaces.horizontal_space(space)
         return true
     end
@@ -71,15 +70,6 @@
            Spaces.topology(Spaces.horizontal_space(extrued_space)) &&
            quadrature_style(hspace) ===
            quadrature_style(Spaces.horizontal_space(extrued_space))
-=======
-    ehspace = Spaces.horizontal_space(extruded_space)
-    if hspace === ehspace
-        return true
-    end
-    # TODO: improve level handling
-    return Spaces.topology(hspace) === Spaces.topology(ehspace) &&
-           quadrature_style(hspace) === quadrature_style(ehspace)
->>>>>>> 32be46e0
 end
 =#
 
@@ -87,17 +77,6 @@
     ExtrudedFiniteDifferenceSpace(
         Adapt.adapt(to, space.grid),
         space.staggering,
-<<<<<<< HEAD
-=======
-        Adapt.adapt(to, Spaces.horizontal_space(space)),
-        Adapt.adapt(to, space.vertical_topology),
-        Adapt.adapt(to, space.hypsography),
-        Adapt.adapt(to, space.global_geometry),
-        Adapt.adapt(to, space.center_local_geometry),
-        Adapt.adapt(to, space.face_local_geometry),
-        Adapt.adapt(to, space.center_ghost_geometry),
-        Adapt.adapt(to, space.face_ghost_geometry),
->>>>>>> 32be46e0
     )
 
 #=
@@ -105,33 +84,12 @@
 const CenterExtrudedFiniteDifferenceSpace2D =
     CenterExtrudedFiniteDifferenceSpace{<:SpectralElementSpace1D}
 const CenterExtrudedFiniteDifferenceSpace3D =
-<<<<<<< HEAD
     CenterExtrudedFiniteDifferenceSpace{<:SpectralElementSpace2D}
 const FaceExtrudedFiniteDifferenceSpace2D =
     FaceExtrudedFiniteDifferenceSpace{<:SpectralElementSpace1D}
 const FaceExtrudedFiniteDifferenceSpace3D =
     FaceExtrudedFiniteDifferenceSpace{<:SpectralElementSpace2D}
 =#
-=======
-    ExtrudedFiniteDifferenceSpace{CellCenter, <:SpectralElementSpace2D}
-
-
-function ExtrudedFiniteDifferenceSpace{S}(
-    space::ExtrudedFiniteDifferenceSpace,
-) where {S <: Staggering}
-    ExtrudedFiniteDifferenceSpace(
-        S(),
-        Spaces.horizontal_space(space),
-        space.vertical_topology,
-        space.hypsography,
-        space.global_geometry,
-        space.center_local_geometry,
-        space.face_local_geometry,
-        space.center_ghost_geometry,
-        space.face_ghost_geometry,
-    )
-end
->>>>>>> 32be46e0
 function Base.show(io::IO, space::ExtrudedFiniteDifferenceSpace)
     indent = get(io, :indent, 0)
     iio = IOContext(io, :indent => indent + 2)
@@ -171,21 +129,9 @@
     FiniteDifferenceSpace(column_grid, space.staggering)
 end
 
-<<<<<<< HEAD
-
-
-
-=======
-quadrature_style(space::ExtrudedFiniteDifferenceSpace) =
-    Spaces.horizontal_space(space).quadrature_style
-
-topology(space::ExtrudedFiniteDifferenceSpace) =
-    Spaces.horizontal_space(space).topology
-ClimaComms.device(space::ExtrudedFiniteDifferenceSpace) =
-    ClimaComms.device(topology(space))
-vertical_topology(space::ExtrudedFiniteDifferenceSpace) =
-    space.vertical_topology
->>>>>>> 32be46e0
+
+
+
 
 Base.@propagate_inbounds function slab(
     space::ExtrudedFiniteDifferenceSpace,
@@ -218,71 +164,17 @@
 function local_geometry_data(
     levelspace::LevelSpace{<:CenterExtrudedFiniteDifferenceSpace, <:Integer},
 )
-<<<<<<< HEAD
     level(local_geometry_data(levelspace.space), levelspace.level)
-=======
-    horizontal_space = Spaces.horizontal_space(space)
-    if horizontal_space isa SpectralElementSpace1D
-        SpectralElementSpace1D(
-            horizontal_space.topology,
-            horizontal_space.quadrature_style,
-            horizontal_space.global_geometry,
-            level(space.center_local_geometry, v),
-            horizontal_space.dss_weights,
-        )
-    elseif horizontal_space isa SpectralElementSpace2D
-        SpectralElementSpace2D(
-            horizontal_space.topology,
-            horizontal_space.quadrature_style,
-            horizontal_space.global_geometry,
-            level(space.center_local_geometry, v),
-            level(space.center_ghost_geometry, v),
-            horizontal_space.local_dss_weights,
-            horizontal_space.ghost_dss_weights,
-            horizontal_space.internal_surface_geometry,
-            horizontal_space.boundary_surface_geometries,
-        )
-    else
-        error("Unsupported horizontal space")
-    end
->>>>>>> 32be46e0
 end
 function local_geometry_data(
     levelspace::LevelSpace{<:FaceExtrudedFiniteDifferenceSpace, <:PlusHalf},
 )
-<<<<<<< HEAD
     level(local_geometry_data(levelspace.space), levelspace.level + half)
 end
 
 function column(levelspace::LevelSpace, args...)
     local_geometry = column(local_geometry_data(levelspace), args...)
     PointSpace(local_geometry)
-=======
-    horizontal_space = Spaces.horizontal_space(space)
-    if horizontal_space isa SpectralElementSpace1D
-        @inbounds SpectralElementSpace1D(
-            horizontal_space.topology,
-            horizontal_space.quadrature_style,
-            horizontal_space.global_geometry,
-            level(space.face_local_geometry, v.i + 1),
-            horizontal_space.dss_weights,
-        )
-    elseif horizontal_space isa SpectralElementSpace2D
-        @inbounds SpectralElementSpace2D(
-            horizontal_space.topology,
-            horizontal_space.quadrature_style,
-            horizontal_space.global_geometry,
-            level(space.face_local_geometry, v.i + 1),
-            level(space.face_ghost_geometry, v.i + 1),
-            horizontal_space.local_dss_weights,
-            horizontal_space.ghost_dss_weights,
-            horizontal_space.internal_surface_geometry,
-            horizontal_space.boundary_surface_geometries,
-        )
-    else
-        error("Unsupported horizontal space")
-    end
->>>>>>> 32be46e0
 end
 
 
@@ -383,20 +275,12 @@
 end
 
 function eachslabindex(cspace::CenterExtrudedFiniteDifferenceSpace)
-<<<<<<< HEAD
-    h_iter = eachslabindex(cSpaces.horizontal_space(space))
-=======
     h_iter = eachslabindex(Spaces.horizontal_space(cspace))
->>>>>>> 32be46e0
     Nv = size(cspace.center_local_geometry, 4)
     return Iterators.product(1:Nv, h_iter)
 end
 function eachslabindex(fspace::FaceExtrudedFiniteDifferenceSpace)
-<<<<<<< HEAD
-    h_iter = eachslabindex(fSpaces.horizontal_space(space))
-=======
     h_iter = eachslabindex(Spaces.horizontal_space(fspace))
->>>>>>> 32be46e0
     Nv = size(fspace.face_local_geometry, 4)
     return Iterators.product(1:Nv, h_iter)
 end