--- conflicted
+++ resolved
@@ -23,30 +23,6 @@
 
 
 """
-    ref_z_to_physical_z(adaption::HypsographyAdaption, z_ref, z_surface, z_top)
-
-Convert reference `z`s to physical `z`s as prescribed by the given adaption.
-"""
-function ref_z_to_physical_z(
-    adaption::HypsographyAdaption,
-    z_ref,
-    z_surface,
-    z_top,
-) end
-
-# For no adaption, z_physical is z_ref.
-function ref_z_to_physical_z(adaption::Nothing, z_ref, z_surface, z_top)
-    return z_ref
-end
-
-"""
-    _check_adaption_constraints(adaption, z_ref, z_surface, z_top)
-
-Ensures that the `adaption` is well defined for the given parameters.
-"""
-function _check_adaption_constraints(adaption, z_ref, z_surface, z_top) end
-
-"""
     LinearAdaption(surface::Field)
 
 Locate the levels by linear interpolation between the surface field and the top
@@ -91,12 +67,6 @@
     )
 end
 
-<<<<<<< HEAD
-=======
-function ref_z_to_physical_z(adaption::LinearAdaption, z_ref, z_surface, z_top)
-    return z_ref + (1 - z_ref / z_top) * z_surface
-end
->>>>>>> 1a54c109
 
 """
     SLEVEAdaption(surface::Field, ηₕ::FT, s::FT)
@@ -127,58 +97,6 @@
     end
 end
 
-<<<<<<< HEAD
-=======
-function _check_adaption_constraints(
-    adaption::SLEVEAdaption,
-    z_ref,
-    z_surface,
-    z_top,
-)
-    ηₕ = adaption.ηₕ
-    s = adaption.s
-    FT = eltype(s)
-    @assert FT(0) <= ηₕ <= FT(1)
-    @assert s >= FT(0)
-    if s * z_top <= maximum(z_surface)
-        @warn "Decay scale (s*z_top = $(s*z_top)) must be higher than max surface elevation (max(z_surface) = $(maximum(z_surface))). Returning s = FT(0.8). Scale height is therefore s=$(0.8 * z_top) m."
-    end
-end
-
-function ref_z_to_physical_z(adaption::SLEVEAdaption, z_ref, z_surface, z_top)
-    ηₕ = adaption.ηₕ
-    s = adaption.s
-    η = z_ref ./ z_top
-    FT = eltype(s)
-    # Fix scale height if needed
-    s = ifelse(s * z_top <= maximum(z_surface), FT(8 / 10), s)
-    return ifelse(
-        η <= ηₕ,
-        η * z_top + z_surface * (sinh((ηₕ - η) / s / ηₕ)) / (sinh(1 / s)),
-        η * z_top,
-    )
-end
-
-# deprecated in 0.10.12
-LinearAdaption() = LinearAdaption(nothing)
-
-@deprecate(
-    ExtrudedFiniteDifferenceSpace(
-        horizontal_space::Spaces.AbstractSpace,
-        vertical_space::Spaces.FiniteDifferenceSpace,
-        adaption::LinearAdaption{Nothing},
-        z_surface::Fields.Field,
-    ),
-    ExtrudedFiniteDifferenceSpace(
-        horizontal_space,
-        vertical_space,
-        LinearAdaption(z_surface),
-    ),
-    false
-)
-
-# linear coordinates
->>>>>>> 1a54c109
 function _ExtrudedFiniteDifferenceGrid(
     horizontal_grid::Grids.AbstractGrid,
     vertical_grid::Grids.FiniteDifferenceGrid,
@@ -198,8 +116,10 @@
     η = @. face_z_ref.z ./ z_top.z
     if s * z_top.z <= maximum(z_surface.z)
         @warn "Decay scale (s*z_top = $(s*z_top)) must be higher than max surface elevation (max(z_surface) = $(maximum(z_surface))). Returning s = FT(0.8). Scale height is therefore s=$(0.8 * z_top) m."
-        s = 0.8
-    end
+        s = oftype(s, 0.8)
+        adaption = SLEVEAdaption(adaption.surface, ηₕ, s)
+    end
+
     face_z = @. ifelse(
         η <= ηₕ,
         η * z_top + z_surface * (sinh((ηₕ - η) / s / ηₕ)) / (sinh(1 / s)),
@@ -248,7 +168,6 @@
     # compute ∇Z at face and centers
     grad = Operators.Gradient()
 
-<<<<<<< HEAD
     center_∇Z_field =
         grad.(
             Fields.Field(
@@ -257,13 +176,6 @@
             ).coordinates.z
         )
     Spaces.weighted_dss!(center_∇Z_field)
-=======
-    FT = eltype(z_surface)
-
-    _check_adaption_constraints(adaption, z_ref, z_surface, z_top)
-    fZ_data = ref_z_to_physical_z.(Ref(adaption), z_ref, z_surface, z_top)
-    fZ = Fields.Field(fZ_data, face_ref_space)
->>>>>>> 1a54c109
 
     face_∇Z_field =
         grad.(
