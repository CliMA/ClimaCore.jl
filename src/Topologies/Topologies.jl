--- conflicted
+++ resolved
@@ -19,14 +19,13 @@
 module Topologies
 
 import ..Geometry
-<<<<<<< HEAD
 import ..Domains: Domains, coordinate_type, Unstructured2DDomain
-import ..Meshes: Meshes, EquispacedRectangleMesh, Mesh2D
-=======
-import ..Domains: Domains, coordinate_type
-import ..Meshes:
-    Meshes, AbstractMesh, EquispacedRectangleMesh, TensorProductMesh
->>>>>>> 622cb0cc
+import ..Meshes: Meshes, 
+    EquispacedRectangleMesh,
+    Mesh2D,
+    AbstractMesh,
+    TensorProductMesh
+
 
 # TODO: seperate types for MPI/non-MPI topologies
 """
@@ -173,11 +172,7 @@
 
 
 # implementations
-<<<<<<< HEAD
-include("grid.jl")
+include("grids.jl")
 include("grid2d.jl")
-=======
-include("grids.jl")
->>>>>>> 622cb0cc
 
 end # module