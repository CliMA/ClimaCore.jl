import ..Utilities: PlusHalf, half

left_idx(
    space::Union{
        Spaces.CenterFiniteDifferenceSpace,
        Spaces.CenterExtrudedFiniteDifferenceSpace,
    },
) = left_center_boundary_idx(space)
right_idx(
    space::Union{
        Spaces.CenterFiniteDifferenceSpace,
        Spaces.CenterExtrudedFiniteDifferenceSpace,
    },
) = right_center_boundary_idx(space)
left_idx(
    space::Union{
        Spaces.FaceFiniteDifferenceSpace,
        Spaces.FaceExtrudedFiniteDifferenceSpace,
    },
) = left_face_boundary_idx(space)
right_idx(
    space::Union{
        Spaces.FaceFiniteDifferenceSpace,
        Spaces.FaceExtrudedFiniteDifferenceSpace,
    },
) = right_face_boundary_idx(space)

left_center_boundary_idx(space::Spaces.AbstractSpace) = 1
right_center_boundary_idx(space::Spaces.AbstractSpace) =
    size(space.center_local_geometry, 4)
left_face_boundary_idx(space::Spaces.AbstractSpace) = half
right_face_boundary_idx(space::Spaces.AbstractSpace) =
    size(space.face_local_geometry, 4) - half


left_face_boundary_idx(arg) = left_face_boundary_idx(axes(arg))
right_face_boundary_idx(arg) = right_face_boundary_idx(axes(arg))
left_center_boundary_idx(arg) = left_center_boundary_idx(axes(arg))
right_center_boundary_idx(arg) = right_center_boundary_idx(axes(arg))

# unlike getidx, we allow extracting the face local geometry from the center space, and vice-versa
Base.@propagate_inbounds function Geometry.LocalGeometry(
    space::Union{
        Spaces.FiniteDifferenceSpace,
        Spaces.ExtrudedFiniteDifferenceSpace,
    },
    idx::Integer,
    hidx,
)
    v = idx
    if Topologies.isperiodic(Spaces.vertical_topology(space))
        v = mod1(v, length(space))
    end
    i, j, h = hidx
    return @inbounds space.center_local_geometry[CartesianIndex(i, j, 1, v, h)]
end
Base.@propagate_inbounds function Geometry.LocalGeometry(
    space::Union{
        Spaces.FiniteDifferenceSpace,
        Spaces.ExtrudedFiniteDifferenceSpace,
    },
    idx::PlusHalf,
    hidx,
)
    v = idx + half
    if Topologies.isperiodic(Spaces.vertical_topology(space))
        v = mod1(v, length(space))
    end
    i, j, h = hidx
    return @inbounds space.face_local_geometry[CartesianIndex(i, j, 1, v, h)]
end


"""
    AbstractBoundaryCondition

An abstract type for boundary conditions for [`FiniteDifferenceOperator`](@ref)s.

Subtypes should define:
- [`boundary_width`](@ref)
- [`stencil_left_boundary`](@ref)
- [`stencil_right_boundary`](@ref)
"""
abstract type AbstractBoundaryCondition end

"""
    NullBoundaryCondition()

This is used as a placeholder when no other boundary condition can be applied.
"""
struct NullBoundaryCondition <: AbstractBoundaryCondition end

"""
    SetValue(val)

Set the value at the boundary to be `val`. In the case of gradient operators,
this will set the input value from which the gradient is computed.
"""
struct SetValue{S} <: AbstractBoundaryCondition
    val::S
end

"""
    SetGradient(val)

Set the gradient at the boundary to be `val`. In the case of gradient operators
this will set the output value of the gradient.
"""
struct SetGradient{S} <: AbstractBoundaryCondition
    val::S
end

"""
    SetDivergence(val)

Set the divergence at the boundary to be `val`.
"""
struct SetDivergence{S} <: AbstractBoundaryCondition
    val::S
end

"""
    SetCurl(val)

Set the curl at the boundary to be `val`.
"""
struct SetCurl{S} <: AbstractBoundaryCondition
    val::S
end

"""
    Extrapolate()

Set the value at the boundary to be the same as the closest interior point.
"""
struct Extrapolate <: AbstractBoundaryCondition end

"""
    FirstOrderOneSided()

Use a first-order up/down-wind scheme to compute the value at the boundary.
"""
struct FirstOrderOneSided <: AbstractBoundaryCondition end

"""
    ThirdOrderOneSided()

Use a third-order up/down-wind scheme to compute the value at the boundary.
"""
struct ThirdOrderOneSided <: AbstractBoundaryCondition end

abstract type Location end
abstract type Boundary <: Location end
abstract type BoundaryWindow <: Location end

struct Interior <: Location end
struct LeftBoundaryWindow{name} <: BoundaryWindow end
struct RightBoundaryWindow{name} <: BoundaryWindow end

"""
    FiniteDifferenceOperator

An abstract type for finite difference operators. Instances of this should define:

- [`return_eltype`](@ref)
- [`return_space`](@ref)
- [`stencil_interior_width`](@ref)
- [`stencil_interior`](@ref)

See also [`AbstractBoundaryCondition`](@ref) for how to define the boundaries.
"""
abstract type FiniteDifferenceOperator <: AbstractOperator end

return_eltype(::FiniteDifferenceOperator, arg) = eltype(arg)

# boundary width error fallback
@noinline invalid_boundary_condition_error(op_type::Type, bc_type::Type) =
    error("Boundary `$bc_type` is not supported for operator `$op_type`")

boundary_width(
    op::FiniteDifferenceOperator,
    bc::AbstractBoundaryCondition,
    args...,
) = invalid_boundary_condition_error(typeof(op), typeof(bc))

get_boundary(
    op::FiniteDifferenceOperator,
    ::LeftBoundaryWindow{name},
) where {name} =
    hasproperty(op.bcs, name) ? getproperty(op.bcs, name) :
    NullBoundaryCondition()

get_boundary(
    op::FiniteDifferenceOperator,
    ::RightBoundaryWindow{name},
) where {name} =
    hasproperty(op.bcs, name) ? getproperty(op.bcs, name) :
    NullBoundaryCondition()

has_boundary(
    op::FiniteDifferenceOperator,
    ::LeftBoundaryWindow{name},
) where {name} = hasproperty(op.bcs, name)

has_boundary(
    op::FiniteDifferenceOperator,
    ::RightBoundaryWindow{name},
) where {name} = hasproperty(op.bcs, name)


abstract type AbstractStencilStyle <: Fields.AbstractFieldStyle end

# the .f field is an operator
struct StencilStyle <: AbstractStencilStyle end

struct ColumnStencilStyle <: AbstractStencilStyle end
struct CUDAColumnStencilStyle <: AbstractStencilStyle end

AbstractStencilStyle(::ClimaComms.AbstractCPUDevice) = ColumnStencilStyle
AbstractStencilStyle(::ClimaComms.CUDADevice) = CUDAColumnStencilStyle

"""
    StencilBroadcasted{Style}(op, args[,axes[, work]])

This is similar to a `Base.Broadcast.Broadcasted` object.

This is returned by `Base.Broadcast.broadcasted(op::FiniteDifferenceOperator)`.
"""
struct StencilBroadcasted{Style, Op, Args, Axes} <: OperatorBroadcasted{Style}
    op::Op
    args::Args
    axes::Axes
end
StencilBroadcasted{Style}(
    op::Op,
    args::Args,
    axes::Axes = nothing,
) where {Style, Op, Args, Axes} =
    StencilBroadcasted{Style, Op, Args, Axes}(op, args, axes)

Adapt.adapt_structure(to, sbc::StencilBroadcasted{Style}) where {Style} =
    StencilBroadcasted{Style}(
        sbc.op,
        Adapt.adapt(to, sbc.args),
        Adapt.adapt(to, sbc.axes),
    )


function Base.Broadcast.instantiate(sbc::StencilBroadcasted)
    op = sbc.op
    # recursively instantiate the arguments to allocate intermediate work arrays
    args = instantiate_args(sbc.args)
    # axes: same logic as Broadcasted
    if sbc.axes isa Nothing # Not done via dispatch to make it easier to extend instantiate(::Broadcasted{Style})
        axes = Base.axes(sbc)
    else
        axes = sbc.axes
        Base.Broadcast.check_broadcast_axes(axes, args...)
    end
    Style = AbstractStencilStyle(ClimaComms.device(axes))
    return StencilBroadcasted{Style}(op, args, axes)
end
function Base.Broadcast.instantiate(
    bc::Base.Broadcast.Broadcasted{<:AbstractStencilStyle},
)
    # recursively instantiate the arguments to allocate intermediate work arrays
    args = instantiate_args(bc.args)
    # axes: same logic as Broadcasted
    if bc.axes isa Nothing # Not done via dispatch to make it easier to extend instantiate(::Broadcasted{Style})
        axes = Base.Broadcast.combine_axes(args...)
    else
        axes = bc.axes
        Base.Broadcast.check_broadcast_axes(axes, args...)
    end
    Style = AbstractStencilStyle(ClimaComms.device(axes))
    return Base.Broadcast.Broadcasted{Style}(bc.f, args, axes)
end



"""
    return_eltype(::Op, fields...)

Defines the element type of the result of operator `Op`
"""
function return_eltype end


"""
    stencil_interior_width(::Op, args...)

Defines the width of the interior stencil for the operator `Op` with the given
arguments. Returns a tuple of 2-tuples: each 2-tuple should be the lower and
upper bounds of the index offsets of the stencil for each argument in the
stencil.

## Example
```
stencil(::Op, arg1, arg2) = ((-half, 1+half), (0,0))
```
implies that at index `i`, the stencil accesses `arg1` at `i-half`, `i+half` and
`i+1+half`, and `arg2` at index `i`.
"""
function stencil_interior_width end

"""
    stencil_interior(::Op, loc, space, idx, args...)

Defines the stencil of the operator `Op` in the interior of the domain at `idx`;
`args` are the input arguments.
"""
function stencil_interior end


"""
    boundary_width(::Op, ::BC, args...)

Defines the width of a boundary condition `BC` on an operator `Op`. This is the
number of locations that are used in a modified stencil. Either this function,
or [`left_interior_idx`](@ref) and [`right_interior_idx`](@ref) should be
defined for a specific `Op`/`BC` combination.
"""
function boundary_width end

"""
    stencil_left_boundary(::Op, ::BC, loc, idx, args...)

Defines the stencil of operator `Op` at `idx` near the left boundary, with boundary condition `BC`.
"""
function stencil_left_boundary end

"""
    stencil_right_boundary(::Op, ::BC, loc, idx, args...)

Defines the stencil of operator `Op` at `idx` near the right boundary, with boundary condition `BC`.
"""
function stencil_right_boundary end


abstract type InterpolationOperator <: FiniteDifferenceOperator end

"""
    InterpolateF2C()

Interpolate from face to center mesh. No boundary conditions are required (or supported).
"""
struct InterpolateF2C{BCS} <: InterpolationOperator
    bcs::BCS
end
InterpolateF2C(; kwargs...) = InterpolateF2C(NamedTuple(kwargs))

return_space(::InterpolateF2C, space::Spaces.FaceFiniteDifferenceSpace) =
    Spaces.CenterFiniteDifferenceSpace(space)
return_space(
    ::InterpolateF2C,
    space::Spaces.FaceExtrudedFiniteDifferenceSpace,
) = Spaces.CenterExtrudedFiniteDifferenceSpace(space)

stencil_interior_width(::InterpolateF2C, arg) = ((-half, half),)
Base.@propagate_inbounds function stencil_interior(
    ::InterpolateF2C,
    loc,
    space,
    idx,
    hidx,
    arg,
)
    a⁺ = getidx(space, arg, loc, idx + half, hidx)
    a⁻ = getidx(space, arg, loc, idx - half, hidx)
    RecursiveApply.rdiv(a⁺ ⊞ a⁻, 2)
end

boundary_width(::InterpolateF2C, ::AbstractBoundaryCondition) = 0


"""
    I = InterpolateC2F(;boundaries..)
    I.(x)

Interpolate a center-valued field `x` to faces, using the stencil
```math
I(x)[i] = \\frac{1}{2} (x[i+\\tfrac{1}{2}] + x[i-\\tfrac{1}{2}])
```

Supported boundary conditions are:

- [`SetValue(x₀)`](@ref): set the value at the boundary face to be `x₀`. On the
  left boundary the stencil is
```math
I(x)[\\tfrac{1}{2}] = x₀
```
- [`SetGradient(v)`](@ref): set the value at the boundary such that the gradient
  is `v`. At the left boundary the stencil is
```math
I(x)[\\tfrac{1}{2}] = x[1] - \\frac{1}{2} v³
```
- [`Extrapolate`](@ref): use the closest interior point as the boundary value.
  At the left boundary the stencil is
```math
I(x)[\\tfrac{1}{2}] = x[1]
```
"""
struct InterpolateC2F{BCS} <: InterpolationOperator
    bcs::BCS
end
InterpolateC2F(; kwargs...) = InterpolateC2F(NamedTuple(kwargs))

return_space(::InterpolateC2F, space::Spaces.CenterFiniteDifferenceSpace) =
    Spaces.FaceFiniteDifferenceSpace(space)
return_space(
    ::InterpolateC2F,
    space::Spaces.CenterExtrudedFiniteDifferenceSpace,
) = Spaces.FaceExtrudedFiniteDifferenceSpace(space)

stencil_interior_width(::InterpolateC2F, arg) = ((-half, half),)
Base.@propagate_inbounds function stencil_interior(
    ::InterpolateC2F,
    loc,
    space,
    idx,
    hidx,
    arg,
)
    a⁺ = getidx(space, arg, loc, idx + half, hidx)
    a⁻ = getidx(space, arg, loc, idx - half, hidx)
    RecursiveApply.rdiv(a⁺ ⊞ a⁻, 2)
end
boundary_width(::InterpolateC2F, ::AbstractBoundaryCondition) = 1

Base.@propagate_inbounds function stencil_left_boundary(
    ::InterpolateC2F,
    bc::SetValue,
    loc,
    space,
    idx,
    hidx,
    arg,
)
    @assert idx == left_face_boundary_idx(space)
    getidx(space, bc.val, loc, nothing, hidx)
end
Base.@propagate_inbounds function stencil_right_boundary(
    ::InterpolateC2F,
    bc::SetValue,
    loc,
    space,
    idx,
    hidx,
    arg,
)
    @assert idx == right_face_boundary_idx(space)
    getidx(space, bc.val, loc, nothing, hidx)
end

Base.@propagate_inbounds function stencil_left_boundary(
    ::InterpolateC2F,
    bc::SetGradient,
    loc,
    space,
    idx,
    hidx,
    arg,
)
    @assert idx == left_face_boundary_idx(space)
    a⁺ = getidx(space, arg, loc, idx + half, hidx)
    v₃ = Geometry.covariant3(
        getidx(space, bc.val, loc, nothing, hidx),
        Geometry.LocalGeometry(space, idx, hidx),
    )
    a⁺ ⊟ RecursiveApply.rdiv(v₃, 2)
end
Base.@propagate_inbounds function stencil_right_boundary(
    ::InterpolateC2F,
    bc::SetGradient,
    loc,
    space,
    idx,
    hidx,
    arg,
)
    @assert idx == right_face_boundary_idx(space)
    a⁻ = getidx(space, arg, loc, idx - half, hidx)
    v₃ = Geometry.covariant3(
        getidx(space, bc.val, loc, nothing, hidx),
        Geometry.LocalGeometry(space, idx, hidx),
    )
    a⁻ ⊞ RecursiveApply.rdiv(v₃, 2)
end

Base.@propagate_inbounds function stencil_left_boundary(
    ::InterpolateC2F,
    bc::Extrapolate,
    loc,
    space,
    idx,
    hidx,
    arg,
)
    @assert idx == left_face_boundary_idx(space)
    a⁺ = getidx(space, arg, loc, idx + half, hidx)
    a⁺
end
Base.@propagate_inbounds function stencil_right_boundary(
    ::InterpolateC2F,
    bc::Extrapolate,
    loc,
    space,
    idx,
    hidx,
    arg,
)
    @assert idx == right_face_boundary_idx(space)
    a⁻ = getidx(space, arg, loc, idx - half, hidx)
    a⁻
end

"""
    L = LeftBiasedC2F(;boundaries)
    L.(x)

Interpolate a center-value field to a face-valued field from the left.
```math
L(x)[i] = x[i-\\tfrac{1}{2}]
```

Only the left boundary condition should be set. Currently supported is:
- [`SetValue(x₀)`](@ref): set the value to be `x₀` on the boundary.
```math
L(x)[\\tfrac{1}{2}] = x_0
```
"""
struct LeftBiasedC2F{BCS} <: InterpolationOperator
    bcs::BCS
end
LeftBiasedC2F(; kwargs...) = LeftBiasedC2F(NamedTuple(kwargs))

return_space(::LeftBiasedC2F, space::Spaces.CenterFiniteDifferenceSpace) =
    Spaces.FaceFiniteDifferenceSpace(space)
return_space(
    ::LeftBiasedC2F,
    space::Spaces.CenterExtrudedFiniteDifferenceSpace,
) = Spaces.FaceExtrudedFiniteDifferenceSpace(space)

stencil_interior_width(::LeftBiasedC2F, arg) = ((-half, -half),)
Base.@propagate_inbounds stencil_interior(
    ::LeftBiasedC2F,
    loc,
    space,
    idx,
    hidx,
    arg,
) = getidx(space, arg, loc, idx - half, hidx)

left_interior_idx(
    space::AbstractSpace,
    ::LeftBiasedC2F,
    ::AbstractBoundaryCondition,
    arg,
) = left_idx(space) + 1
right_interior_idx(
    space::AbstractSpace,
    ::LeftBiasedC2F,
    ::AbstractBoundaryCondition,
    arg,
) = right_idx(space)

Base.@propagate_inbounds function stencil_left_boundary(
    ::LeftBiasedC2F,
    bc::SetValue,
    loc,
    space,
    idx,
    hidx,
    arg,
)
    @assert idx == left_face_boundary_idx(space)
    getidx(space, bc.val, loc, nothing, hidx)
end

"""
    L = LeftBiasedF2C(;boundaries)
    L.(x)

Interpolate a face-value field to a center-valued field from the left.
```math
L(x)[i+\\tfrac{1}{2}] = x[i]
```

Only the left boundary condition should be set. Currently supported is:
- [`SetValue(x₀)`](@ref): set the value to be `x₀` on the boundary.
```math
L(x)[1] = x_0
```
"""
struct LeftBiasedF2C{BCS} <: InterpolationOperator
    bcs::BCS
end
LeftBiasedF2C(; kwargs...) = LeftBiasedF2C(NamedTuple(kwargs))

return_space(::LeftBiasedF2C, space::Spaces.FaceFiniteDifferenceSpace) =
    Spaces.CenterFiniteDifferenceSpace(space)
return_space(::LeftBiasedF2C, space::Spaces.FaceExtrudedFiniteDifferenceSpace) =
    Spaces.CenterExtrudedFiniteDifferenceSpace(space)

stencil_interior_width(::LeftBiasedF2C, arg) = ((-half, -half),)
Base.@propagate_inbounds stencil_interior(
    ::LeftBiasedF2C,
    loc,
    space,
    idx,
    hidx,
    arg,
) = getidx(space, arg, loc, idx - half, hidx)
left_interior_idx(
    space::AbstractSpace,
    ::LeftBiasedF2C,
    ::AbstractBoundaryCondition,
    arg,
) = left_idx(space)
right_interior_idx(
    space::AbstractSpace,
    ::LeftBiasedF2C,
    ::AbstractBoundaryCondition,
    arg,
) = right_idx(space)

left_interior_idx(space::AbstractSpace, ::LeftBiasedF2C, ::SetValue, arg) =
    left_idx(space) + 1
Base.@propagate_inbounds function stencil_left_boundary(
    ::LeftBiasedF2C,
    bc::SetValue,
    loc,
    space,
    idx,
    hidx,
    arg,
)
    @assert idx == left_center_boundary_idx(space)
    getidx(space, bc.val, loc, nothing, hidx)
end

"""
    L = LeftBiased3rdOrderC2F(;boundaries)
    L.(x)

Interpolate a center-value field to a face-valued field from the left, using a 3rd-order reconstruction.
```math
L(x)[i] =  \\left(-2 x[i-\\tfrac{3}{2}] + 10 x[i-\\tfrac{1}{2}] + 4 x[i+\\tfrac{1}{2}] \\right) / 12
```

Only the left boundary condition should be set. Currently supported is:
- [`SetValue(x₀)`](@ref): set the value to be `x₀` on the boundary.
```math
L(x)[\\tfrac{1}{2}] = x_0
```
"""
struct LeftBiased3rdOrderC2F{BCS} <: InterpolationOperator
    bcs::BCS
end
LeftBiased3rdOrderC2F(; kwargs...) = LeftBiased3rdOrderC2F(NamedTuple(kwargs))

return_space(
    ::LeftBiased3rdOrderC2F,
    space::Spaces.CenterFiniteDifferenceSpace,
) = Spaces.FaceFiniteDifferenceSpace(space)
return_space(
    ::LeftBiased3rdOrderC2F,
    space::Spaces.CenterExtrudedFiniteDifferenceSpace,
) = Spaces.FaceExtrudedFiniteDifferenceSpace(space)

stencil_interior_width(::LeftBiased3rdOrderC2F, arg) = ((-half - 1, half + 1),)
Base.@propagate_inbounds stencil_interior(
    ::LeftBiased3rdOrderC2F,
    loc,
    space,
    idx,
    hidx,
    arg,
) =
    (
        -2 * getidx(space, arg, loc, idx - 1 - half, hidx) +
        10 * getidx(space, arg, loc, idx - half, hidx) +
        4 * getidx(space, arg, loc, idx + half, hidx)
    ) / 12

left_interior_idx(
    space::AbstractSpace,
    ::LeftBiased3rdOrderC2F,
    ::AbstractBoundaryCondition,
    arg,
) = left_idx(space) + 2
right_interior_idx(
    space::AbstractSpace,
    ::LeftBiased3rdOrderC2F,
    ::AbstractBoundaryCondition,
    arg,
) = right_idx(space) - 1

Base.@propagate_inbounds function stencil_left_boundary(
    ::LeftBiased3rdOrderC2F,
    bc::SetValue,
    loc,
    space,
    idx,
    hidx,
    arg,
)
    @assert idx == left_face_boundary_idx(space)
    getidx(space, bc.val, loc, nothing, hidx)
end

"""
    L = LeftBiased3rdOrderF2C(;boundaries)
    L.(x)

Interpolate a face-value field to a center-valued field from the left, using a 3rd-order reconstruction.
```math
L(x)[i+\\tfrac{1}{2}] =  \\left(-2 x[i-1] + 10 x[i] + 4 x[i+1] \\right) / 12
```

Only the left boundary condition should be set. Currently supported is:
- [`SetValue(x₀)`](@ref): set the value to be `x₀` on the boundary.
```math
L(x)[1] = x_0
```
"""
struct LeftBiased3rdOrderF2C{BCS} <: InterpolationOperator
    bcs::BCS
end
LeftBiased3rdOrderF2C(; kwargs...) = LeftBiased3rdOrderF2C(NamedTuple(kwargs))

return_space(::LeftBiased3rdOrderF2C, space::Spaces.FaceFiniteDifferenceSpace) =
    Spaces.CenterFiniteDifferenceSpace(space)
return_space(
    ::LeftBiased3rdOrderF2C,
    space::Spaces.FaceExtrudedFiniteDifferenceSpace,
) = Spaces.CenterExtrudedFiniteDifferenceSpace(space)

stencil_interior_width(::LeftBiased3rdOrderF2C, arg) = ((-half - 1, half + 1),)
Base.@propagate_inbounds stencil_interior(
    ::LeftBiased3rdOrderF2C,
    loc,
    space,
    idx,
    hidx,
    arg,
) =
    (
        -2 * getidx(space, arg, loc, idx - 1 - half, hidx) +
        10 * getidx(space, arg, loc, idx - half, hidx) +
        4 * getidx(space, arg, loc, idx + half, hidx)
    ) / 12

left_interior_idx(
    space::AbstractSpace,
    ::LeftBiased3rdOrderF2C,
    ::AbstractBoundaryCondition,
    arg,
) = left_idx(space) + 1
right_interior_idx(
    space::AbstractSpace,
    ::LeftBiased3rdOrderF2C,
    ::AbstractBoundaryCondition,
    arg,
) = right_idx(space)

Base.@propagate_inbounds function stencil_left_boundary(
    ::LeftBiased3rdOrderF2C,
    bc::SetValue,
    loc,
    space,
    idx,
    hidx,
    arg,
)
    @assert idx == left_center_boundary_idx(space)
    getidx(space, bc.val, loc, nothing, hidx)
end

"""
    R = RightBiasedC2F(;boundaries)
    R.(x)

Interpolate a center-valued field to a face-valued field from the right.
```math
R(x)[i] = x[i+\\tfrac{1}{2}]
```

Only the right boundary condition should be set. Currently supported is:
- [`SetValue(x₀)`](@ref): set the value to be `x₀` on the boundary.
```math
R(x)[n+\\tfrac{1}{2}] = x_0
```
"""
struct RightBiasedC2F{BCS} <: InterpolationOperator
    bcs::BCS
end
RightBiasedC2F(; kwargs...) = RightBiasedC2F(NamedTuple(kwargs))

return_space(::RightBiasedC2F, space::Spaces.CenterFiniteDifferenceSpace) =
    Spaces.FaceFiniteDifferenceSpace(space)
return_space(
    ::RightBiasedC2F,
    space::Spaces.CenterExtrudedFiniteDifferenceSpace,
) = Spaces.FaceExtrudedFiniteDifferenceSpace(space)

stencil_interior_width(::RightBiasedC2F, arg) = ((half, half),)
Base.@propagate_inbounds stencil_interior(
    ::RightBiasedC2F,
    loc,
    space,
    idx,
    hidx,
    arg,
) = getidx(space, arg, loc, idx + half, hidx)

left_interior_idx(
    space::AbstractSpace,
    ::RightBiasedC2F,
    ::AbstractBoundaryCondition,
    arg,
) = left_idx(space)
right_interior_idx(
    space::AbstractSpace,
    ::RightBiasedC2F,
    ::AbstractBoundaryCondition,
    arg,
) = right_idx(space) - 1

Base.@propagate_inbounds function stencil_right_boundary(
    ::RightBiasedC2F,
    bc::SetValue,
    loc,
    space,
    idx,
    hidx,
    arg,
)
    @assert idx == right_face_boundary_idx(space)
    getidx(space, bc.val, loc, nothing, hidx)
end

"""
    R = RightBiasedF2C(;boundaries)
    R.(x)

Interpolate a face-valued field to a center-valued field from the right.
```math
R(x)[i] = x[i+\\tfrac{1}{2}]
```

Only the right boundary condition should be set. Currently supported is:
- [`SetValue(x₀)`](@ref): set the value to be `x₀` on the boundary.
```math
R(x)[n+\\tfrac{1}{2}] = x_0
```
"""
struct RightBiasedF2C{BCS} <: InterpolationOperator
    bcs::BCS
end
RightBiasedF2C(; kwargs...) = RightBiasedF2C(NamedTuple(kwargs))

return_space(::RightBiasedF2C, space::Spaces.FaceFiniteDifferenceSpace) =
    Spaces.CenterFiniteDifferenceSpace(space)
return_space(
    ::RightBiasedF2C,
    space::Spaces.FaceExtrudedFiniteDifferenceSpace,
) = Spaces.CenterExtrudedFiniteDifferenceSpace(space)

stencil_interior_width(::RightBiasedF2C, arg) = ((half, half),)
Base.@propagate_inbounds stencil_interior(
    ::RightBiasedF2C,
    loc,
    space,
    idx,
    hidx,
    arg,
) = getidx(space, arg, loc, idx + half, hidx)

left_interior_idx(
    space::AbstractSpace,
    ::RightBiasedF2C,
    ::AbstractBoundaryCondition,
    arg,
) = left_idx(space)
right_interior_idx(
    space::AbstractSpace,
    ::RightBiasedF2C,
    ::AbstractBoundaryCondition,
    arg,
) = right_idx(space)

right_interior_idx(space::AbstractSpace, ::RightBiasedF2C, ::SetValue, arg) =
    right_idx(space) - 1
Base.@propagate_inbounds function stencil_right_boundary(
    ::RightBiasedF2C,
    bc::SetValue,
    loc,
    space,
    idx,
    hidx,
    arg,
)
    @assert idx == right_center_boundary_idx(space)
    getidx(space, bc.val, loc, nothing, hidx)
end


"""
    R = RightBiased3rdOrderC2F(;boundaries)
    R.(x)

Interpolate a center-valued field to a face-valued field from the right, using a 3rd-order reconstruction.
```math
R(x)[i] = \\left(4 x[i-\\tfrac{1}{2}] + 10 x[i+\\tfrac{1}{2}] -2 x[i+\\tfrac{3}{2}]  \\right) / 12
```

Only the right boundary condition should be set. Currently supported is:
- [`SetValue(x₀)`](@ref): set the value to be `x₀` on the boundary.
```math
R(x)[n+\\tfrac{1}{2}] = x_0
```
"""
struct RightBiased3rdOrderC2F{BCS} <: InterpolationOperator
    bcs::BCS
end
RightBiased3rdOrderC2F(; kwargs...) = RightBiased3rdOrderC2F(NamedTuple(kwargs))

return_space(
    ::RightBiased3rdOrderC2F,
    space::Spaces.CenterFiniteDifferenceSpace,
) = Spaces.FaceFiniteDifferenceSpace(space)
return_space(
    ::RightBiased3rdOrderC2F,
    space::Spaces.CenterExtrudedFiniteDifferenceSpace,
) = Spaces.FaceExtrudedFiniteDifferenceSpace(space)

stencil_interior_width(::RightBiased3rdOrderC2F, arg) = ((-half - 1, half + 1),)
Base.@propagate_inbounds stencil_interior(
    ::RightBiased3rdOrderC2F,
    loc,
    space,
    idx,
    hidx,
    arg,
) =
    (
        4 * getidx(space, arg, loc, idx - half, hidx) +
        10 * getidx(space, arg, loc, idx + half, hidx) -
        2 * getidx(space, arg, loc, idx + half + 1, hidx)
    ) / 12

boundary_width(::RightBiased3rdOrderC2F, ::SetValue) = 1
Base.@propagate_inbounds function stencil_right_boundary(
    ::RightBiased3rdOrderC2F,
    bc::SetValue,
    loc,
    space,
    idx,
    hidx,
    arg,
)
    @assert idx == right_face_boundary_idx(space)
    getidx(space, bc.val, loc, nothing, hidx)
end

"""
    R = RightBiased3rdOrderF2C(;boundaries)
    R.(x)

Interpolate a face-valued field to a center-valued field from the right, using a 3rd-order reconstruction.
```math
R(x)[i] = \\left(4 x[i] + 10 x[i+1] -2 x[i+2]  \\right) / 12
```

Only the right boundary condition should be set. Currently supported is:
- [`SetValue(x₀)`](@ref): set the value to be `x₀` on the boundary.
```math
R(x)[n+\\tfrac{1}{2}] = x_0
```
"""
struct RightBiased3rdOrderF2C{BCS} <: InterpolationOperator
    bcs::BCS
end
RightBiased3rdOrderF2C(; kwargs...) = RightBiased3rdOrderF2C(NamedTuple(kwargs))

return_space(
    ::RightBiased3rdOrderF2C,
    space::Spaces.FaceFiniteDifferenceSpace,
) = Spaces.CenterFiniteDifferenceSpace(space)
return_space(
    ::RightBiased3rdOrderF2C,
    space::Spaces.FaceExtrudedFiniteDifferenceSpace,
) = Spaces.CenterExtrudedFiniteDifferenceSpace(space)

stencil_interior_width(::RightBiased3rdOrderF2C, arg) = ((-half - 1, half + 1),)
Base.@propagate_inbounds stencil_interior(
    ::RightBiased3rdOrderF2C,
    loc,
    space,
    idx,
    hidx,
    arg,
) =
    (
        4 * getidx(space, arg, loc, idx - half, hidx) +
        10 * getidx(space, arg, loc, idx + half, hidx) -
        2 * getidx(space, arg, loc, idx + half + 1, hidx)
    ) / 12

boundary_width(::RightBiased3rdOrderF2C, ::SetValue) = 1
Base.@propagate_inbounds function stencil_right_boundary(
    ::RightBiased3rdOrderF2C,
    bc::SetValue,
    loc,
    space,
    idx,
    hidx,
    arg,
)
    @assert idx == right_center_boundary_idx(space)
    getidx(space, bc.val, loc, nothing, hidx)
end

abstract type WeightedInterpolationOperator <: InterpolationOperator end
# TODO: this is not in general correct and the return type
# should be based on the component operator types (rdiv, rmul) but we don't have a good way
# of creating ex. one(field_type) for complex fields for inference
return_eltype(::WeightedInterpolationOperator, weights, arg) = eltype(arg)

"""
    WI = WeightedInterpolateF2C(; boundaries)
    WI.(w, x)

Interpolate a face-valued field `x` to centers, weighted by a face-valued field
`w`, using the stencil
```math
WI(w, x)[i] = \\frac{
        w[i+\\tfrac{1}{2}] x[i+\\tfrac{1}{2}] +  w[i-\\tfrac{1}{2}] x[i-\\tfrac{1}{2}])
    }{
        w[i+\\tfrac{1}{2}] + w[i-\\tfrac{1}{2}]
    }
```

No boundary conditions are required (or supported)
"""
struct WeightedInterpolateF2C{BCS} <: WeightedInterpolationOperator
    bcs::BCS
end
WeightedInterpolateF2C(; kwargs...) = WeightedInterpolateF2C(NamedTuple(kwargs))

return_space(
    ::WeightedInterpolateF2C,
    weight_space::Spaces.FaceFiniteDifferenceSpace,
    arg_space::Spaces.FaceFiniteDifferenceSpace,
) = Spaces.CenterFiniteDifferenceSpace(arg_space)
return_space(
    ::WeightedInterpolateF2C,
    weight_space::Spaces.FaceExtrudedFiniteDifferenceSpace,
    arg_space::Spaces.FaceExtrudedFiniteDifferenceSpace,
) = Spaces.CenterExtrudedFiniteDifferenceSpace(arg_space)

stencil_interior_width(::WeightedInterpolateF2C, weight, arg) =
    ((-half, half), (-half, half))
Base.@propagate_inbounds function stencil_interior(
    ::WeightedInterpolateF2C,
    loc,
    space,
    idx,
    hidx,
    weight,
    arg,
)
    w⁺ = getidx(space, weight, loc, idx + half, hidx)
    w⁻ = getidx(space, weight, loc, idx - half, hidx)
    a⁺ = getidx(space, arg, loc, idx + half, hidx)
    a⁻ = getidx(space, arg, loc, idx - half, hidx)
    RecursiveApply.rdiv((w⁺ ⊠ a⁺) ⊞ (w⁻ ⊠ a⁻), (w⁺ ⊞ w⁻))
end

boundary_width(::WeightedInterpolateF2C, ::AbstractBoundaryCondition) = 0

"""
    WI = WeightedInterpolateC2F(; boundaries)
    WI.(w, x)

Interpolate a center-valued field `x` to faces, weighted by a center-valued field
`w`, using the stencil
```math
WI(w, x)[i] = \\frac{
    w[i+\\tfrac{1}{2}] x[i+\\tfrac{1}{2}] +  w[i-\\tfrac{1}{2}] x[i-\\tfrac{1}{2}])
}{
    w[i+\\tfrac{1}{2}] + w[i-\\tfrac{1}{2}]
}
```

Supported boundary conditions are:

- [`SetValue(val)`](@ref): set the value at the boundary face to be `val`.
- [`SetGradient`](@ref): set the value at the boundary such that the gradient is `val`.
- [`Extrapolate`](@ref): use the closest interior point as the boundary value.

These have the same stencil as in [`InterpolateC2F`](@ref).
"""
struct WeightedInterpolateC2F{BCS} <: WeightedInterpolationOperator
    bcs::BCS
end
WeightedInterpolateC2F(; kwargs...) = WeightedInterpolateC2F(NamedTuple(kwargs))

return_space(
    ::WeightedInterpolateC2F,
    weight_space::Spaces.CenterFiniteDifferenceSpace,
    arg_space::Spaces.CenterFiniteDifferenceSpace,
) = Spaces.FaceFiniteDifferenceSpace(arg_space)
return_space(
    ::WeightedInterpolateC2F,
    weight_space::Spaces.CenterExtrudedFiniteDifferenceSpace,
    arg_space::Spaces.CenterExtrudedFiniteDifferenceSpace,
) = Spaces.FaceExtrudedFiniteDifferenceSpace(arg_space)

stencil_interior_width(::WeightedInterpolateC2F, weight, arg) =
    ((-half, half), (-half, half))
Base.@propagate_inbounds function stencil_interior(
    ::WeightedInterpolateC2F,
    loc,
    space,
    idx,
    hidx,
    weight,
    arg,
)
    w⁺ = getidx(space, weight, loc, idx + half, hidx)
    w⁻ = getidx(space, weight, loc, idx - half, hidx)
    a⁺ = getidx(space, arg, loc, idx + half, hidx)
    a⁻ = getidx(space, arg, loc, idx - half, hidx)
    RecursiveApply.rdiv((w⁺ ⊠ a⁺) ⊞ (w⁻ ⊠ a⁻), (w⁺ ⊞ w⁻))
end

boundary_width(::WeightedInterpolateC2F, ::AbstractBoundaryCondition) = 1
Base.@propagate_inbounds function stencil_left_boundary(
    ::WeightedInterpolateC2F,
    bc::SetValue,
    loc,
    space,
    idx,
    hidx,
    weight,
    arg,
)
    @assert idx == left_face_boundary_idx(space)
    getidx(space, bc.val, loc, nothing, hidx)
end
Base.@propagate_inbounds function stencil_right_boundary(
    ::WeightedInterpolateC2F,
    bc::SetValue,
    loc,
    space,
    idx,
    hidx,
    weight,
    arg,
)
    @assert idx == right_face_boundary_idx(space)
    getidx(space, bc.val, loc, nothing, hidx)
end

Base.@propagate_inbounds function stencil_left_boundary(
    ::WeightedInterpolateC2F,
    bc::SetGradient,
    loc,
    space,
    idx,
    hidx,
    weight,
    arg,
)
    @assert idx == left_face_boundary_idx(space)
    a⁺ = getidx(space, arg, loc, idx + half, hidx)
    v₃ = Geometry.covariant3(
        getidx(space, bc.val, loc, nothing, hidx),
        Geometry.LocalGeometry(space, idx, hidx),
    )
    a⁺ ⊟ RecursiveApply.rdiv(v₃, 2)
end
Base.@propagate_inbounds function stencil_right_boundary(
    ::WeightedInterpolateC2F,
    bc::SetGradient,
    loc,
    space,
    idx,
    hidx,
    weight,
    arg,
)
    @assert idx == right_face_boundary_idx(space)
    a⁻ = getidx(space, arg, loc, idx - half, hidx)
    v₃ = Geometry.covariant3(
        getidx(space, bc.val, loc, nothing, hidx),
        Geometry.LocalGeometry(space, idx, hidx),
    )
    a⁻ ⊞ RecursiveApply.rdiv(v₃, 2)
end

Base.@propagate_inbounds function stencil_left_boundary(
    ::WeightedInterpolateC2F,
    bc::Extrapolate,
    loc,
    space,
    idx,
    hidx,
    weight,
    arg,
)
    @assert idx == left_face_boundary_idx(space)
    a⁺ = getidx(space, arg, loc, idx + half, hidx)
    a⁺
end
Base.@propagate_inbounds function stencil_right_boundary(
    ::WeightedInterpolateC2F,
    bc::Extrapolate,
    loc,
    space,
    idx,
    hidx,
    weight,
    arg,
)
    @assert idx == right_face_boundary_idx(space)
    a⁻ = getidx(space, arg, loc, idx - half, hidx)
    a⁻
end


abstract type AdvectionOperator <: FiniteDifferenceOperator end
return_eltype(::AdvectionOperator, velocity, arg) = eltype(arg)

"""
    U = UpwindBiasedProductC2F(;boundaries)
    U.(v, x)

Compute the product of the face-valued vector field `v` and a center-valued
field `x` at cell faces by upwinding `x` according to the direction of `v`.

More precisely, it is computed based on the sign of the 3rd contravariant
component, and it returns a `Contravariant3Vector`:
```math
U(\\boldsymbol{v},x)[i] = \\begin{cases}
  v^3[i] x[i-\\tfrac{1}{2}]\\boldsymbol{e}_3 \\textrm{, if } v^3[i] > 0 \\\\
  v^3[i] x[i+\\tfrac{1}{2}]\\boldsymbol{e}_3 \\textrm{, if } v^3[i] < 0
  \\end{cases}
```
where ``\\boldsymbol{e}_3`` is the 3rd covariant basis vector.

Supported boundary conditions are:
- [`SetValue(x₀)`](@ref): set the value of `x` to be `x₀` in a hypothetical
  ghost cell on the other side of the boundary. On the left boundary the stencil
  is
  ```math
  U(\\boldsymbol{v},x)[\\tfrac{1}{2}] = \\begin{cases}
    v^3[\\tfrac{1}{2}] x_0  \\boldsymbol{e}_3 \\textrm{, if }  v^3[\\tfrac{1}{2}] > 0 \\\\
    v^3[\\tfrac{1}{2}] x[1] \\boldsymbol{e}_3 \\textrm{, if }  v^3[\\tfrac{1}{2}] < 0
    \\end{cases}
  ```
- [`Extrapolate()`](@ref): set the value of `x` to be the same as the closest
  interior point. On the left boundary, the stencil is
  ```math
  U(\\boldsymbol{v},x)[\\tfrac{1}{2}] = U(\\boldsymbol{v},x)[1 + \\tfrac{1}{2}]
  ```
"""
struct UpwindBiasedProductC2F{BCS} <: AdvectionOperator
    bcs::BCS
end
UpwindBiasedProductC2F(; kwargs...) = UpwindBiasedProductC2F(NamedTuple(kwargs))

return_eltype(::UpwindBiasedProductC2F, V, A) =
    Geometry.Contravariant3Vector{eltype(eltype(V))}

return_space(
    ::UpwindBiasedProductC2F,
    velocity_space::Spaces.FaceFiniteDifferenceSpace,
    arg_space::Spaces.CenterFiniteDifferenceSpace,
) = velocity_space
return_space(
    ::UpwindBiasedProductC2F,
    velocity_space::Spaces.FaceExtrudedFiniteDifferenceSpace,
    arg_space::Spaces.CenterExtrudedFiniteDifferenceSpace,
) = velocity_space

function upwind_biased_product(v, a⁻, a⁺)
    RecursiveApply.rdiv(
        ((v ⊞ RecursiveApply.rmap(abs, v)) ⊠ a⁻) ⊞
        ((v ⊟ RecursiveApply.rmap(abs, v)) ⊠ a⁺),
        2,
    )
end

stencil_interior_width(::UpwindBiasedProductC2F, velocity, arg) =
    ((0, 0), (-half, half))

Base.@propagate_inbounds function stencil_interior(
    ::UpwindBiasedProductC2F,
    loc,
    space,
    idx,
    hidx,
    velocity,
    arg,
)
    a⁻ = stencil_interior(LeftBiasedC2F(), loc, space, idx, hidx, arg)
    a⁺ = stencil_interior(RightBiasedC2F(), loc, space, idx, hidx, arg)
    vᶠ = Geometry.contravariant3(
        getidx(space, velocity, loc, idx, hidx),
        Geometry.LocalGeometry(space, idx, hidx),
    )
    return Geometry.Contravariant3Vector(upwind_biased_product(vᶠ, a⁻, a⁺))
end

boundary_width(::UpwindBiasedProductC2F, ::AbstractBoundaryCondition) = 1

Base.@propagate_inbounds function stencil_left_boundary(
    ::UpwindBiasedProductC2F,
    bc::SetValue,
    loc,
    space,
    idx,
    hidx,
    velocity,
    arg,
)
    @assert idx == left_face_boundary_idx(space)
    aᴸᴮ = getidx(space, bc.val, loc, nothing, hidx)
    a⁺ = stencil_interior(RightBiasedC2F(), loc, space, idx, hidx, arg)
    vᶠ = Geometry.contravariant3(
        getidx(space, velocity, loc, idx, hidx),
        Geometry.LocalGeometry(space, idx, hidx),
    )
    return Geometry.Contravariant3Vector(upwind_biased_product(vᶠ, aᴸᴮ, a⁺))
end

Base.@propagate_inbounds function stencil_right_boundary(
    ::UpwindBiasedProductC2F,
    bc::SetValue,
    loc,
    space,
    idx,
    hidx,
    velocity,
    arg,
)
    @assert idx == right_face_boundary_idx(space)
    a⁻ = stencil_interior(LeftBiasedC2F(), loc, space, idx, hidx, arg)
    aᴿᴮ = getidx(space, bc.val, loc, nothing, hidx)
    vᶠ = Geometry.contravariant3(
        getidx(space, velocity, loc, idx, hidx),
        Geometry.LocalGeometry(space, idx, hidx),
    )
    return Geometry.Contravariant3Vector(upwind_biased_product(vᶠ, a⁻, aᴿᴮ))
end

Base.@propagate_inbounds function stencil_left_boundary(
    op::UpwindBiasedProductC2F,
    ::Extrapolate,
    loc,
    space,
    idx,
    hidx,
    velocity,
    arg,
)
    @assert idx == left_face_boundary_idx(space)
    stencil_interior(op, loc, space, idx + 1, hidx, velocity, arg)
end

Base.@propagate_inbounds function stencil_right_boundary(
    op::UpwindBiasedProductC2F,
    ::Extrapolate,
    loc,
    space,
    idx,
    hidx,
    velocity,
    arg,
)
    @assert idx == right_face_boundary_idx(space)
    stencil_interior(op, loc, space, idx - 1, hidx, velocity, arg)
end

"""
    U = Upwind3rdOrderBiasedProductC2F(;boundaries)
    U.(v, x)

Compute the product of a face-valued vector field `v` and a center-valued field
`x` at cell faces by upwinding `x`, to third-order of accuracy, according to `v`
```math
U(v,x)[i] = \\begin{cases}
  v[i] \\left(-2 x[i-\\tfrac{3}{2}] + 10 x[i-\\tfrac{1}{2}] + 4 x[i+\\tfrac{1}{2}] \\right) / 12  \\textrm{, if } v[i] > 0 \\\\
  v[i] \\left(4 x[i-\\tfrac{1}{2}] + 10 x[i+\\tfrac{1}{2}] -2 x[i+\\tfrac{3}{2}]  \\right) / 12  \\textrm{, if } v[i] < 0
  \\end{cases}
```
This stencil is based on [WickerSkamarock2002](@cite), eq. 4(a).

Supported boundary conditions are:
- [`FirstOrderOneSided(x₀)`](@ref): uses the first-order downwind scheme to compute `x` on the left boundary,
  and the first-order upwind scheme to compute `x` on the right boundary.
- [`ThirdOrderOneSided(x₀)`](@ref): uses the third-order downwind reconstruction to compute `x` on the left boundary,
and the third-order upwind reconstruction to compute `x` on the right boundary.

!!! note
    These boundary conditions do not define the value at the actual boundary faces, and so this operator cannot be materialized directly: it needs to be composed with another operator that does not make use of this value, e.g. a [`DivergenceF2C`](@ref) operator, with a [`SetValue`](@ref) boundary.
"""
struct Upwind3rdOrderBiasedProductC2F{BCS} <: AdvectionOperator
    bcs::BCS
end
Upwind3rdOrderBiasedProductC2F(; kwargs...) =
    Upwind3rdOrderBiasedProductC2F(NamedTuple(kwargs))

return_eltype(::Upwind3rdOrderBiasedProductC2F, V, A) =
    Geometry.Contravariant3Vector{eltype(eltype(V))}

return_space(
    ::Upwind3rdOrderBiasedProductC2F,
    velocity_space::Spaces.FaceFiniteDifferenceSpace,
    arg_space::Spaces.CenterFiniteDifferenceSpace,
) = velocity_space
return_space(
    ::Upwind3rdOrderBiasedProductC2F,
    velocity_space::Spaces.FaceExtrudedFiniteDifferenceSpace,
    arg_space::Spaces.CenterExtrudedFiniteDifferenceSpace,
) = velocity_space

function upwind_3rdorder_biased_product(v, a⁻, a⁻⁻, a⁺, a⁺⁺)
    RecursiveApply.rdiv(
        (v ⊠ (7 ⊠ (a⁺ + a⁻) ⊟ (a⁺⁺ + a⁻⁻))) ⊟
        (RecursiveApply.rmap(abs, v) ⊠ (3 ⊠ (a⁺ - a⁻) ⊟ (a⁺⁺ - a⁻⁻))),
        12,
    )
end

stencil_interior_width(::Upwind3rdOrderBiasedProductC2F, velocity, arg) =
    ((0, 0), (-half - 1, half + 1))

Base.@propagate_inbounds function stencil_interior(
    ::Upwind3rdOrderBiasedProductC2F,
    loc,
    space,
    idx,
    hidx,
    velocity,
    arg,
)
    a⁻ = getidx(space, arg, loc, idx - half, hidx)
    a⁻⁻ = getidx(space, arg, loc, idx - half - 1, hidx)
    a⁺ = getidx(space, arg, loc, idx + half, hidx)
    a⁺⁺ = getidx(space, arg, loc, idx + half + 1, hidx)
    vᶠ = Geometry.contravariant3(
        getidx(space, velocity, loc, idx, hidx),
        Geometry.LocalGeometry(space, idx, hidx),
    )
    return Geometry.Contravariant3Vector(
        upwind_3rdorder_biased_product(vᶠ, a⁻, a⁻⁻, a⁺, a⁺⁺),
    )
end

boundary_width(::Upwind3rdOrderBiasedProductC2F, ::AbstractBoundaryCondition) =
    2

Base.@propagate_inbounds function stencil_left_boundary(
    ::Upwind3rdOrderBiasedProductC2F,
    bc::FirstOrderOneSided,
    loc,
    space,
    idx,
    hidx,
    velocity,
    arg,
)
    @assert idx <= left_face_boundary_idx(space) + 1
    v = Geometry.contravariant3(
        getidx(space, velocity, loc, idx, hidx),
        Geometry.LocalGeometry(space, idx, hidx),
    )
    a⁻ = stencil_interior(LeftBiasedC2F(), loc, space, idx, hidx, arg)
    a⁺ = stencil_interior(RightBiased3rdOrderC2F(), loc, space, idx, hidx, arg)
    return Geometry.Contravariant3Vector(upwind_biased_product(v, a⁻, a⁺))
end

Base.@propagate_inbounds function stencil_right_boundary(
    ::Upwind3rdOrderBiasedProductC2F,
    bc::FirstOrderOneSided,
    loc,
    space,
    idx,
    hidx,
    velocity,
    arg,
)
    @assert idx >= right_face_boundary_idx(space) - 1
    v = Geometry.contravariant3(
        getidx(space, velocity, loc, idx, hidx),
        Geometry.LocalGeometry(space, idx, hidx),
    )
    a⁻ = stencil_interior(LeftBiased3rdOrderC2F(), loc, space, idx, hidx, arg)
    a⁺ = stencil_interior(RightBiasedC2F(), loc, space, idx, hidx, arg)
    return Geometry.Contravariant3Vector(upwind_biased_product(v, a⁻, a⁺))

end

Base.@propagate_inbounds function stencil_left_boundary(
    ::Upwind3rdOrderBiasedProductC2F,
    bc::ThirdOrderOneSided,
    loc,
    space,
    idx,
    hidx,
    velocity,
    arg,
)
    @assert idx <= left_face_boundary_idx(space) + 1

    vᶠ = Geometry.contravariant3(
        getidx(space, velocity, loc, idx, hidx),
        Geometry.LocalGeometry(space, idx, hidx),
    )
    a = stencil_interior(RightBiased3rdOrderC2F(), loc, space, idx, hidx, arg)

    return Geometry.Contravariant3Vector(vᶠ * a)
end

Base.@propagate_inbounds function stencil_right_boundary(
    ::Upwind3rdOrderBiasedProductC2F,
    bc::ThirdOrderOneSided,
    loc,
    space,
    idx,
    hidx,
    velocity,
    arg,
)
    @assert idx <= right_face_boundary_idx(space) - 1

    vᶠ = Geometry.contravariant3(
        getidx(space, velocity, loc, idx, hidx),
        Geometry.LocalGeometry(space, idx, hidx),
    )
    a = stencil_interior(LeftBiased3rdOrderC2F(), loc, space, idx, hidx, arg)

    return Geometry.Contravariant3Vector(vᶠ * a)
end

"""
    U = FCTBorisBook(;boundaries)
    U.(v, x)

Correct the flux using the flux-corrected transport formulation by Boris and Book [BorisBook1973](@cite).

Input arguments:
- a face-valued vector field `v`
- a center-valued field `x`
```math
Ac(v,x)[i] =
  s[i] \\max \\left\\{0, \\min \\left[ |v[i] |, s[i] \\left( x[i+\\tfrac{3}{2}] - x[i+\\tfrac{1}{2}]  \\right) ,  s[i] \\left( x[i-\\tfrac{1}{2}] - x[i-\\tfrac{3}{2}]  \\right) \\right] \\right\\},
```
where ``s[i] = +1`` if  `` v[i] \\geq 0`` and ``s[i] = -1`` if  `` v[i] \\leq 0``, and ``Ac`` represents the resulting corrected antidiffusive flux.
This formulation is based on [BorisBook1973](@cite), as reported in [durran2010](@cite) section 5.4.1.

Supported boundary conditions are:
- [`FirstOrderOneSided(x₀)`](@ref): uses the first-order downwind reconstruction to compute `x` on the left boundary, and the first-order upwind reconstruction to compute `x` on the right boundary.

!!! note
    Similar to the [`Upwind3rdOrderBiasedProductC2F`](@ref) operator, these boundary conditions do not define the value at the actual boundary faces,
    and so this operator cannot be materialized directly: it needs to be composed with another operator that does not make use of this value, e.g. a
    [`DivergenceF2C`](@ref) operator, with a [`SetValue`](@ref) boundary.
"""
struct FCTBorisBook{BCS} <: AdvectionOperator
    bcs::BCS
end
FCTBorisBook(; kwargs...) = FCTBorisBook(NamedTuple(kwargs))

return_eltype(::FCTBorisBook, V, A) =
    Geometry.Contravariant3Vector{eltype(eltype(V))}

return_space(
    ::FCTBorisBook,
    velocity_space::Spaces.FaceFiniteDifferenceSpace,
    arg_space::Spaces.CenterFiniteDifferenceSpace,
) = velocity_space
return_space(
    ::FCTBorisBook,
    velocity_space::Spaces.FaceExtrudedFiniteDifferenceSpace,
    arg_space::Spaces.CenterExtrudedFiniteDifferenceSpace,
) = velocity_space

function fct_boris_book(v, a⁻⁻, a⁻, a⁺, a⁺⁺)
    if v != zero(eltype(v))
        sign(v) ⊠ (RecursiveApply.rmap(
            max,
            zero(eltype(v)),
            RecursiveApply.rmap(
                min,
                RecursiveApply.rmap(abs, v),
                RecursiveApply.rmap(
                    min,
                    sign(v) ⊠ (a⁺⁺ - a⁺),
                    sign(v) ⊠ (a⁻ - a⁻⁻),
                ),
            ),
        ))
    else
        RecursiveApply.rmap(
            max,
            zero(eltype(v)),
            RecursiveApply.rmap(
                min,
                v,
                RecursiveApply.rmap(min, (a⁺⁺ - a⁺), (a⁻ - a⁻⁻)),
            ),
        )
    end
end

stencil_interior_width(::FCTBorisBook, velocity, arg) =
    ((0, 0), (-half - 1, half + 1))

Base.@propagate_inbounds function stencil_interior(
    ::FCTBorisBook,
    loc,
    space,
    idx,
    hidx,
    velocity,
    arg,
)
    a⁻⁻ = getidx(space, arg, loc, idx - half - 1, hidx)
    a⁻ = getidx(space, arg, loc, idx - half, hidx)
    a⁺ = getidx(space, arg, loc, idx + half, hidx)
    a⁺⁺ = getidx(space, arg, loc, idx + half + 1, hidx)
    vᶠ = Geometry.contravariant3(
        getidx(space, velocity, loc, idx, hidx),
        Geometry.LocalGeometry(space, idx, hidx),
    )
    return Geometry.Contravariant3Vector(fct_boris_book(vᶠ, a⁻⁻, a⁻, a⁺, a⁺⁺))
end

boundary_width(::FCTBorisBook, ::AbstractBoundaryCondition) = 2

Base.@propagate_inbounds function stencil_left_boundary(
    ::FCTBorisBook,
    bc::FirstOrderOneSided,
    loc,
    space,
    idx,
    hidx,
    velocity,
    arg,
)
    @assert idx <= left_face_boundary_idx(space) + 1

    vᶠ = Geometry.contravariant3(
        getidx(space, velocity, loc, idx, hidx),
        Geometry.LocalGeometry(space, idx, hidx),
    )
    return Geometry.Contravariant3Vector(zero(eltype(vᶠ)))
end

Base.@propagate_inbounds function stencil_right_boundary(
    ::FCTBorisBook,
    bc::FirstOrderOneSided,
    loc,
    space,
    idx,
    hidx,
    velocity,
    arg,
)
    @assert idx <= right_face_boundary_idx(space) - 1

    vᶠ = Geometry.contravariant3(
        getidx(space, velocity, loc, idx, hidx),
        Geometry.LocalGeometry(space, idx, hidx),
    )
    return Geometry.Contravariant3Vector(zero(eltype(vᶠ)))
end



#########################
"""
    U = FCTZalesak(;boundaries)
    U.(A, Φ, Φᵗᵈ)

Correct the flux using the flux-corrected transport formulation by Zalesak [zalesak1979fully](@cite).

Input arguments:
- a face-valued vector field `A`
- a center-valued field `Φ`
- a center-valued field `Φᵗᵈ`
```math
Φ_j^{n+1} = Φ_j^{td} - (C_{j+\\frac{1}{2}}A_{j+\\frac{1}{2}} - C_{j-\\frac{1}{2}}A_{j-\\frac{1}{2}})
```
This stencil is based on [zalesak1979fully](@cite), as reported in [durran2010](@cite) section 5.4.2, where ``C`` denotes
the corrected antidiffusive flux.

Supported boundary conditions are:
- [`FirstOrderOneSided(x₀)`](@ref): uses the first-order downwind reconstruction to compute `x` on the left boundary, and the first-order upwind reconstruction to compute `x` on the right boundary.

!!! note
    Similar to the [`Upwind3rdOrderBiasedProductC2F`](@ref) operator, these boundary conditions do not define
    the value at the actual boundary faces, and so this operator cannot be materialized directly: it needs to
    be composed with another operator that does not make use of this value, e.g. a [`DivergenceF2C`](@ref) operator,
    with a [`SetValue`](@ref) boundary.
"""
struct FCTZalesak{BCS} <: AdvectionOperator
    bcs::BCS
end
FCTZalesak(; kwargs...) = FCTZalesak(NamedTuple(kwargs))

return_eltype(::FCTZalesak, A, Φ, Φᵗᵈ) =
    Geometry.Contravariant3Vector{eltype(eltype(A))}

return_space(
    ::FCTZalesak,
    A_space::Spaces.FaceFiniteDifferenceSpace,
    Φ_space::Spaces.CenterFiniteDifferenceSpace,
    Φᵗᵈ_space::Spaces.CenterFiniteDifferenceSpace,
) = A_space
return_space(
    ::FCTZalesak,
    A_space::Spaces.FaceExtrudedFiniteDifferenceSpace,
    Φ_space::Spaces.CenterExtrudedFiniteDifferenceSpace,
    Φᵗᵈ_space::Spaces.CenterExtrudedFiniteDifferenceSpace,
) = A_space

function fct_zalesak(
    Aⱼ₋₁₂,
    Aⱼ₊₁₂,
    Aⱼ₊₃₂,
    ϕⱼ₋₁,
    ϕⱼ,
    ϕⱼ₊₁,
    ϕⱼ₊₂,
    ϕⱼ₋₁ᵗᵈ,
    ϕⱼᵗᵈ,
    ϕⱼ₊₁ᵗᵈ,
    ϕⱼ₊₂ᵗᵈ,
)
    # 1/dt is in ϕⱼ₋₁, ϕⱼ, ϕⱼ₊₁, ϕⱼ₊₂, ϕⱼ₋₁ᵗᵈ, ϕⱼᵗᵈ, ϕⱼ₊₁ᵗᵈ, ϕⱼ₊₂ᵗᵈ

    stable_zero = zero(eltype(Aⱼ₊₁₂))
    stable_one = one(eltype(Aⱼ₊₁₂))

    if (
        Aⱼ₊₁₂ * (ϕⱼ₊₁ᵗᵈ - ϕⱼᵗᵈ) < stable_zero && (
            Aⱼ₊₁₂ * (ϕⱼ₊₂ᵗᵈ - ϕⱼ₊₁ᵗᵈ) < stable_zero ||
            Aⱼ₊₁₂ * (ϕⱼᵗᵈ - ϕⱼ₋₁ᵗᵈ) < stable_zero
        )
    )
        Aⱼ₊₁₂ = stable_zero
    end
    ϕⱼᵐᵃˣ = max(ϕⱼ₋₁, ϕⱼ, ϕⱼ₊₁, ϕⱼ₋₁ᵗᵈ, ϕⱼᵗᵈ, ϕⱼ₊₁ᵗᵈ)
    ϕⱼᵐⁱⁿ = min(ϕⱼ₋₁, ϕⱼ, ϕⱼ₊₁, ϕⱼ₋₁ᵗᵈ, ϕⱼᵗᵈ, ϕⱼ₊₁ᵗᵈ)
    Pⱼ⁺ = max(stable_zero, Aⱼ₋₁₂) - min(stable_zero, Aⱼ₊₁₂)
    Qⱼ⁺ = (ϕⱼᵐᵃˣ - ϕⱼᵗᵈ)
    Rⱼ⁺ = (Pⱼ⁺ > stable_zero ? min(stable_one, Qⱼ⁺ / Pⱼ⁺) : stable_zero)
    Pⱼ⁻ = max(stable_zero, Aⱼ₊₁₂) - min(stable_zero, Aⱼ₋₁₂)
    Qⱼ⁻ = (ϕⱼᵗᵈ - ϕⱼᵐⁱⁿ)
    Rⱼ⁻ = (Pⱼ⁻ > stable_zero ? min(stable_one, Qⱼ⁻ / Pⱼ⁻) : stable_zero)

    ϕⱼ₊₁ᵐᵃˣ = max(ϕⱼ, ϕⱼ₊₁, ϕⱼ₊₂, ϕⱼᵗᵈ, ϕⱼ₊₁ᵗᵈ, ϕⱼ₊₂ᵗᵈ)
    ϕⱼ₊₁ᵐⁱⁿ = min(ϕⱼ, ϕⱼ₊₁, ϕⱼ₊₂, ϕⱼᵗᵈ, ϕⱼ₊₁ᵗᵈ, ϕⱼ₊₂ᵗᵈ)
    Pⱼ₊₁⁺ = max(stable_zero, Aⱼ₊₁₂) - min(stable_zero, Aⱼ₊₃₂)
    Qⱼ₊₁⁺ = (ϕⱼ₊₁ᵐᵃˣ - ϕⱼ₊₁ᵗᵈ)
    Rⱼ₊₁⁺ = (Pⱼ₊₁⁺ > stable_zero ? min(stable_one, Qⱼ₊₁⁺ / Pⱼ₊₁⁺) : stable_zero)
    Pⱼ₊₁⁻ = max(stable_zero, Aⱼ₊₃₂) - min(stable_zero, Aⱼ₊₁₂)
    Qⱼ₊₁⁻ = (ϕⱼ₊₁ᵗᵈ - ϕⱼ₊₁ᵐⁱⁿ)
    Rⱼ₊₁⁻ = (Pⱼ₊₁⁻ > stable_zero ? min(stable_one, Qⱼ₊₁⁻ / Pⱼ₊₁⁻) : stable_zero)

    Cⱼ₊₁₂ = (Aⱼ₊₁₂ ≥ stable_zero ? min(Rⱼ₊₁⁺, Rⱼ⁻) : min(Rⱼ⁺, Rⱼ₊₁⁻))

    return Cⱼ₊₁₂ * Aⱼ₊₁₂

end

stencil_interior_width(::FCTZalesak, A_space, Φ_space, Φᵗᵈ_space) =
    ((-1, 1), (-half - 1, half + 1), (-half - 1, half + 1))

Base.@propagate_inbounds function stencil_interior(
    ::FCTZalesak,
    loc,
    space,
    idx,
    hidx,
    A_field,
    Φ_field,
    Φᵗᵈ_field,
)
    # cell center variables
    ϕⱼ₋₁ = getidx(space, Φ_field, loc, idx - half - 1, hidx)
    ϕⱼ = getidx(space, Φ_field, loc, idx - half, hidx)
    ϕⱼ₊₁ = getidx(space, Φ_field, loc, idx + half, hidx)
    ϕⱼ₊₂ = getidx(space, Φ_field, loc, idx + half + 1, hidx)
    # cell center variables
    ϕⱼ₋₁ᵗᵈ = getidx(space, Φᵗᵈ_field, loc, idx - half - 1, hidx)
    ϕⱼᵗᵈ = getidx(space, Φᵗᵈ_field, loc, idx - half, hidx)
    ϕⱼ₊₁ᵗᵈ = getidx(space, Φᵗᵈ_field, loc, idx + half, hidx)
    ϕⱼ₊₂ᵗᵈ = getidx(space, Φᵗᵈ_field, loc, idx + half + 1, hidx)
    # cell face variables
    Aⱼ₊₁₂ = Geometry.contravariant3(
        getidx(space, A_field, loc, idx, hidx),
        Geometry.LocalGeometry(space, idx, hidx),
    )
    Aⱼ₋₁₂ = Geometry.contravariant3(
        getidx(space, A_field, loc, idx - 1, hidx),
        Geometry.LocalGeometry(space, idx - 1, hidx),
    )
    Aⱼ₊₃₂ = Geometry.contravariant3(
        getidx(space, A_field, loc, idx + 1, hidx),
        Geometry.LocalGeometry(space, idx + 1, hidx),
    )

    return Geometry.Contravariant3Vector(
        fct_zalesak(
            Aⱼ₋₁₂,
            Aⱼ₊₁₂,
            Aⱼ₊₃₂,
            ϕⱼ₋₁,
            ϕⱼ,
            ϕⱼ₊₁,
            ϕⱼ₊₂,
            ϕⱼ₋₁ᵗᵈ,
            ϕⱼᵗᵈ,
            ϕⱼ₊₁ᵗᵈ,
            ϕⱼ₊₂ᵗᵈ,
        ),
    )
end

boundary_width(::FCTZalesak, ::AbstractBoundaryCondition) = 2

Base.@propagate_inbounds function stencil_left_boundary(
    ::FCTZalesak,
    bc::FirstOrderOneSided,
    loc,
    space,
    idx,
    hidx,
    A_field,
    Φ_field,
    Φᵗᵈ_field,
)
    @assert idx <= left_face_boundary_idx(space) + 1

    return Geometry.Contravariant3Vector(zero(eltype(eltype(A_field))))
end

Base.@propagate_inbounds function stencil_right_boundary(
    ::FCTZalesak,
    bc::FirstOrderOneSided,
    loc,
    space,
    idx,
    hidx,
    A_field,
    Φ_field,
    Φᵗᵈ_field,
)
    @assert idx <= right_face_boundary_idx(space) - 1

    return Geometry.Contravariant3Vector(zero(eltype(eltype(A_field))))
end



"""
    A = AdvectionF2F(;boundaries)
    A.(v, θ)

Vertical advection operator at cell faces, for a face-valued velocity field `v` and face-valued
variables `θ`, approximating ``v^3 \\partial_3 \\theta``.

It uses the following stencil
```math
A(v,θ)[i] = \\frac{1}{2} (θ[i+1] - θ[i-1]) v³[i]
```

No boundary conditions are currently supported.
"""
struct AdvectionF2F{BCS} <: AdvectionOperator
    bcs::BCS
end
AdvectionF2F(; kwargs...) = AdvectionF2F(NamedTuple(kwargs))

return_space(
    ::AdvectionF2F,
    velocity_space::Spaces.FaceFiniteDifferenceSpace,
    arg_space::Spaces.FaceFiniteDifferenceSpace,
) = arg_space
return_space(
    ::AdvectionF2F,
    velocity_space::Spaces.FaceExtrudedFiniteDifferenceSpace,
    arg_space::Spaces.FaceExtrudedFiniteDifferenceSpace,
) = arg_space

stencil_interior_width(::AdvectionF2F, velocity, arg) = ((0, 0), (-1, 1))
Base.@propagate_inbounds function stencil_interior(
    ::AdvectionF2F,
    loc,
    space,
    idx,
    hidx,
    velocity,
    arg,
)
    θ⁺ = getidx(space, arg, loc, idx + 1, hidx)
    θ⁻ = getidx(space, arg, loc, idx - 1, hidx)
    w³ = Geometry.contravariant3(
        getidx(space, velocity, loc, idx, hidx),
        Geometry.LocalGeometry(space, idx, hidx),
    )
    ∂θ₃ = RecursiveApply.rdiv(θ⁺ ⊟ θ⁻, 2)
    return w³ ⊠ ∂θ₃
end
boundary_width(::AdvectionF2F, ::AbstractBoundaryCondition) = 1

"""
    A = AdvectionC2C(;boundaries)
    A.(v, θ)

Vertical advection operator at cell centers, for cell face velocity field `v` cell center
variables `θ`, approximating ``v^3 \\partial_3 \\theta``.

It uses the following stencil
```math
A(v,θ)[i] = \\frac{1}{2} \\{ (θ[i+1] - θ[i]) v³[i+\\tfrac{1}{2}] + (θ[i] - θ[i-1])v³[i-\\tfrac{1}{2}]\\}
```

Supported boundary conditions:

- [`SetValue(θ₀)`](@ref): set the value of `θ` at the boundary face to be `θ₀`.
  At the lower boundary, this is:
```math
A(v,θ)[1] = \\frac{1}{2} \\{ (θ[2] - θ[1]) v³[1 + \\tfrac{1}{2}] + (θ[1] - θ₀)v³[\\tfrac{1}{2}]\\}
```
- [`Extrapolate`](@ref): use the closest interior point as the boundary value.
  At the lower boundary, this is:
```math
A(v,θ)[1] = (θ[2] - θ[1]) v³[1 + \\tfrac{1}{2}] \\}
```
"""
struct AdvectionC2C{BCS} <: AdvectionOperator
    bcs::BCS
end
AdvectionC2C(; kwargs...) = AdvectionC2C(NamedTuple(kwargs))

return_space(
    ::AdvectionC2C,
    velocity_space::Spaces.FaceFiniteDifferenceSpace,
    arg_space::Spaces.CenterFiniteDifferenceSpace,
) = arg_space
return_space(
    ::AdvectionC2C,
    velocity_space::Spaces.FaceExtrudedFiniteDifferenceSpace,
    arg_space::Spaces.CenterExtrudedFiniteDifferenceSpace,
) = arg_space

stencil_interior_width(::AdvectionC2C, velocity, arg) =
    ((-half, +half), (-1, 1))
Base.@propagate_inbounds function stencil_interior(
    ::AdvectionC2C,
    loc,
    space,
    idx,
    hidx,
    velocity,
    arg,
)
    θ⁺ = getidx(space, arg, loc, idx + 1, hidx)
    θ = getidx(space, arg, loc, idx, hidx)
    θ⁻ = getidx(space, arg, loc, idx - 1, hidx)
    w³⁺ = Geometry.contravariant3(
        getidx(space, velocity, loc, idx + half, hidx),
        Geometry.LocalGeometry(space, idx + half, hidx),
    )
    w³⁻ = Geometry.contravariant3(
        getidx(space, velocity, loc, idx - half, hidx),
        Geometry.LocalGeometry(space, idx - half, hidx),
    )
    ∂θ₃⁺ = θ⁺ ⊟ θ
    ∂θ₃⁻ = θ ⊟ θ⁻
    return RecursiveApply.rdiv((w³⁺ ⊠ ∂θ₃⁺) ⊞ (w³⁻ ⊠ ∂θ₃⁻), 2)
end

boundary_width(::AdvectionC2C, ::AbstractBoundaryCondition) = 1
Base.@propagate_inbounds function stencil_left_boundary(
    ::AdvectionC2C,
    bc::SetValue,
    loc,
    space,
    idx,
    hidx,
    velocity,
    arg,
)
    @assert idx == left_center_boundary_idx(space)
    θ⁺ = getidx(space, arg, loc, idx + 1, hidx)
    θ = getidx(space, arg, loc, idx, hidx)
    θ⁻ = getidx(space, bc.val, loc, nothing, hidx) # defined at face, not the center
    w³⁺ = Geometry.contravariant3(
        getidx(space, velocity, loc, idx + half, hidx),
        Geometry.LocalGeometry(space, idx + half, hidx),
    )
    w³⁻ = Geometry.contravariant3(
        getidx(space, velocity, loc, idx - half, hidx),
        Geometry.LocalGeometry(space, idx - half, hidx),
    )
    ∂θ₃⁺ = θ⁺ ⊟ θ
    ∂θ₃⁻ = 2 ⊠ (θ ⊟ θ⁻)
    return RecursiveApply.rdiv((w³⁺ ⊠ ∂θ₃⁺) ⊞ (w³⁻ ⊠ ∂θ₃⁻), 2)
end
Base.@propagate_inbounds function stencil_right_boundary(
    ::AdvectionC2C,
    bc::SetValue,
    loc,
    space,
    idx,
    hidx,
    velocity,
    arg,
)
    @assert idx == right_center_boundary_idx(space)
    θ⁺ = getidx(space, bc.val, loc, nothing, hidx) # value at the face
    θ = getidx(space, arg, loc, idx, hidx)
    θ⁻ = getidx(space, arg, loc, idx - 1, hidx)
    w³⁺ = Geometry.contravariant3(
        getidx(space, velocity, loc, idx + half, hidx),
        Geometry.LocalGeometry(space, idx + half, hidx),
    )
    w³⁻ = Geometry.contravariant3(
        getidx(space, velocity, loc, idx - half, hidx),
        Geometry.LocalGeometry(space, idx - half, hidx),
    )
    ∂θ₃⁺ = 2 ⊠ (θ⁺ ⊟ θ)
    ∂θ₃⁻ = θ ⊟ θ⁻
    return RecursiveApply.rdiv((w³⁺ ⊠ ∂θ₃⁺) ⊞ (w³⁻ ⊠ ∂θ₃⁻), 2)
end

Base.@propagate_inbounds function stencil_left_boundary(
    ::AdvectionC2C,
    ::Extrapolate,
    loc,
    space,
    idx,
    hidx,
    velocity,
    arg,
)
    @assert idx == left_center_boundary_idx(space)
    θ⁺ = getidx(space, arg, loc, idx + 1, hidx)
    θ = getidx(space, arg, loc, idx, hidx)
    w³⁺ = Geometry.contravariant3(
        getidx(space, velocity, loc, idx + half, hidx),
        Geometry.LocalGeometry(space, idx + half, hidx),
    )
    ∂θ₃⁺ = θ⁺ ⊟ θ
    return (w³⁺ ⊠ ∂θ₃⁺)
end
Base.@propagate_inbounds function stencil_right_boundary(
    ::AdvectionC2C,
    ::Extrapolate,
    loc,
    space,
    idx,
    hidx,
    velocity,
    arg,
)
    @assert idx == right_center_boundary_idx(space)
    θ = getidx(space, arg, loc, idx, hidx)
    θ⁻ = getidx(space, arg, loc, idx - 1, hidx)
    w³⁻ = Geometry.contravariant3(
        getidx(space, velocity, loc, idx - half, hidx),
        Geometry.LocalGeometry(space, idx - half, hidx),
    )
    ∂θ₃⁻ = θ ⊟ θ⁻
    return (w³⁻ ⊠ ∂θ₃⁻)
end

struct FluxCorrectionC2C{BCS} <: AdvectionOperator
    bcs::BCS
end
FluxCorrectionC2C(; kwargs...) = FluxCorrectionC2C(NamedTuple(kwargs))

return_space(
    ::FluxCorrectionC2C,
    velocity_space::Spaces.FaceFiniteDifferenceSpace,
    arg_space::Spaces.CenterFiniteDifferenceSpace,
) = arg_space
return_space(
    ::FluxCorrectionC2C,
    velocity_space::Spaces.FaceExtrudedFiniteDifferenceSpace,
    arg_space::Spaces.CenterExtrudedFiniteDifferenceSpace,
) = arg_space

stencil_interior_width(::FluxCorrectionC2C, velocity, arg) =
    ((-half, +half), (-1, 1))
Base.@propagate_inbounds function stencil_interior(
    ::FluxCorrectionC2C,
    loc,
    space,
    idx,
    hidx,
    velocity,
    arg,
)
    θ⁺ = getidx(space, arg, loc, idx + 1, hidx)
    θ = getidx(space, arg, loc, idx, hidx)
    θ⁻ = getidx(space, arg, loc, idx - 1, hidx)
    w³⁺ = Geometry.contravariant3(
        getidx(space, velocity, loc, idx + half, hidx),
        Geometry.LocalGeometry(space, idx + half, hidx),
    )
    w³⁻ = Geometry.contravariant3(
        getidx(space, velocity, loc, idx - half, hidx),
        Geometry.LocalGeometry(space, idx - half, hidx),
    )
    ∂θ₃⁺ = θ⁺ ⊟ θ
    ∂θ₃⁻ = θ ⊟ θ⁻
    return (abs(w³⁺) ⊠ ∂θ₃⁺) ⊟ (abs(w³⁻) ⊠ ∂θ₃⁻)
end

boundary_width(::FluxCorrectionC2C, ::AbstractBoundaryCondition) = 1
Base.@propagate_inbounds function stencil_left_boundary(
    ::FluxCorrectionC2C,
    ::Extrapolate,
    loc,
    space,
    idx,
    hidx,
    velocity,
    arg,
)
    @assert idx == left_center_boundary_idx(space)
    θ⁺ = getidx(space, arg, loc, idx + 1, hidx)
    θ = getidx(space, arg, loc, idx, hidx)
    w³⁺ = Geometry.contravariant3(
        getidx(space, velocity, loc, idx + half, hidx),
        Geometry.LocalGeometry(space, idx + half, hidx),
    )
    ∂θ₃⁺ = θ⁺ ⊟ θ
    return (abs(w³⁺) ⊠ ∂θ₃⁺)
end
Base.@propagate_inbounds function stencil_right_boundary(
    ::FluxCorrectionC2C,
    ::Extrapolate,
    loc,
    space,
    idx,
    hidx,
    velocity,
    arg,
)
    @assert idx == right_center_boundary_idx(space)
    θ = getidx(space, arg, loc, idx, hidx)
    θ⁻ = getidx(space, arg, loc, idx - 1, hidx)
    w³⁻ = Geometry.contravariant3(
        getidx(space, velocity, loc, idx - half, hidx),
        Geometry.LocalGeometry(space, idx - half, hidx),
    )
    ∂θ₃⁻ = θ ⊟ θ⁻
    return ⊟(abs(w³⁻) ⊠ ∂θ₃⁻)
end

struct FluxCorrectionF2F{BCS} <: AdvectionOperator
    bcs::BCS
end
FluxCorrectionF2F(; kwargs...) = FluxCorrectionF2F(NamedTuple(kwargs))

return_space(
    ::FluxCorrectionF2F,
    velocity_space::Spaces.CenterFiniteDifferenceSpace,
    arg_space::Spaces.FaceFiniteDifferenceSpace,
) = arg_space
return_space(
    ::FluxCorrectionF2F,
    velocity_space::Spaces.CenterExtrudedFiniteDifferenceSpace,
    arg_space::Spaces.FaceExtrudedFiniteDifferenceSpace,
) = arg_space

stencil_interior_width(::FluxCorrectionF2F, velocity, arg) =
    ((-half, +half), (-1, 1))
Base.@propagate_inbounds function stencil_interior(
    ::FluxCorrectionF2F,
    loc,
    space,
    idx,
    hidx,
    velocity,
    arg,
)
    θ⁺ = getidx(space, arg, loc, idx + 1, hidx)
    θ = getidx(space, arg, loc, idx, hidx)
    θ⁻ = getidx(space, arg, loc, idx - 1, hidx)
    w³⁺ = Geometry.contravariant3(
        getidx(space, velocity, loc, idx + half, hidx),
        Geometry.LocalGeometry(space, idx + half, hidx),
    )
    w³⁻ = Geometry.contravariant3(
        getidx(space, velocity, loc, idx - half, hidx),
        Geometry.LocalGeometry(space, idx - half, hidx),
    )
    ∂θ₃⁺ = θ⁺ ⊟ θ
    ∂θ₃⁻ = θ ⊟ θ⁻
    return (abs(w³⁺) ⊠ ∂θ₃⁺) ⊟ (abs(w³⁻) ⊠ ∂θ₃⁻)
end

boundary_width(::FluxCorrectionF2F, ::AbstractBoundaryCondition) = 1
Base.@propagate_inbounds function stencil_left_boundary(
    ::FluxCorrectionF2F,
    ::Extrapolate,
    loc,
    space,
    idx,
    hidx,
    velocity,
    arg,
)
    @assert idx == left_face_boundary_idx(space)
    θ⁺ = getidx(space, arg, loc, idx + 1, hidx)
    θ = getidx(space, arg, loc, idx, hidx)
    w³⁺ = Geometry.contravariant3(
        getidx(space, velocity, loc, idx + half, hidx),
        Geometry.LocalGeometry(space, idx + half, hidx),
    )
    ∂θ₃⁺ = θ⁺ ⊟ θ
    return (abs(w³⁺) ⊠ ∂θ₃⁺)
end
Base.@propagate_inbounds function stencil_right_boundary(
    ::FluxCorrectionF2F,
    ::Extrapolate,
    loc,
    space,
    idx,
    hidx,
    velocity,
    arg,
)
    @assert idx == right_face_boundary_idx(space)
    θ = getidx(space, arg, loc, idx, hidx)
    θ⁻ = getidx(space, arg, loc, idx - 1, hidx)
    w³⁻ = Geometry.contravariant3(
        getidx(space, velocity, loc, idx - half, hidx),
        Geometry.LocalGeometry(space, idx - half, hidx),
    )
    ∂θ₃⁻ = θ ⊟ θ⁻
    return ⊟(abs(w³⁻) ⊠ ∂θ₃⁻)
end


abstract type BoundaryOperator <: FiniteDifferenceOperator end

"""
    SetBoundaryOperator(;boundaries...)

This operator only modifies the values at the boundary:
 - [`SetValue(val)`](@ref): set the value to be `val` on the boundary.
"""
struct SetBoundaryOperator{BCS} <: BoundaryOperator
    bcs::BCS
end
SetBoundaryOperator(; kwargs...) = SetBoundaryOperator(NamedTuple(kwargs))

return_space(::SetBoundaryOperator, space::Spaces.FaceFiniteDifferenceSpace) =
    space
return_space(
    ::SetBoundaryOperator,
    space::Spaces.FaceExtrudedFiniteDifferenceSpace,
) = space

stencil_interior_width(::SetBoundaryOperator, arg) = ((0, 0),)
Base.@propagate_inbounds stencil_interior(
    ::SetBoundaryOperator,
    loc,
    space,
    idx,
    hidx,
    arg,
) = getidx(space, arg, loc, idx, hidx)

boundary_width(::SetBoundaryOperator, ::AbstractBoundaryCondition) = 0
boundary_width(::SetBoundaryOperator, ::SetValue) = 1
Base.@propagate_inbounds function stencil_left_boundary(
    ::SetBoundaryOperator,
    bc::SetValue,
    loc,
    space,
    idx,
    hidx,
    arg,
)
    @assert idx == left_face_boundary_idx(space)
    getidx(space, bc.val, loc, nothing, hidx)
end
Base.@propagate_inbounds function stencil_right_boundary(
    ::SetBoundaryOperator,
    bc::SetValue,
    loc,
    space,
    idx,
    hidx,
    arg,
)
    @assert idx == right_face_boundary_idx(space)
    getidx(space, bc.val, loc, nothing, hidx)
end


abstract type GradientOperator <: FiniteDifferenceOperator end
# TODO: we should probably make the axis the operator is working over as part of the operator type
# similar to the spectral operators, hardcoded to vertical only `(3,)` for now
return_eltype(::GradientOperator, arg) =
    Geometry.gradient_result_type(Val((3,)), eltype(arg))

"""
    G = GradientF2C(;boundaryname=boundarycondition...)
    G.(x)

Compute the gradient of a face-valued field `x`, returning a center-valued
`Covariant3` vector field, using the stencil:
```math
G(x)[i]^3 = x[i+\\tfrac{1}{2}] - x[i-\\tfrac{1}{2}]
```

We note that the usual division factor ``1 / \\Delta z`` that appears in a first-order
finite difference operator is accounted for in the `LocalVector` basis. Hence, users
need to cast the output of the `GradientF2C` to a `UVector`, `VVector` or `WVector`,
according to the type of domain on which the operator is defined.

The following boundary conditions are supported:
 - by default, the value of `x` at the boundary face will be used.
 - [`SetValue(x₀)`](@ref): calculate the gradient assuming the value at the
   boundary is `x₀`. For the left boundary, this becomes:
```math
G(x)[1]³ = x[1+\\tfrac{1}{2}] - x₀
```
- [`Extrapolate()`](@ref): set the value at the center closest to the boundary
to be the same as the neighbouring interior value. For the left boundary, this becomes:
```math
G(x)[1]³ = G(x)[2]³
```
"""
struct GradientF2C{BCS} <: GradientOperator
    bcs::BCS
end
GradientF2C(; kwargs...) = GradientF2C(NamedTuple(kwargs))

return_space(::GradientF2C, space::Spaces.FaceFiniteDifferenceSpace) =
    Spaces.CenterFiniteDifferenceSpace(space)
return_space(::GradientF2C, space::Spaces.FaceExtrudedFiniteDifferenceSpace) =
    Spaces.CenterExtrudedFiniteDifferenceSpace(space)

stencil_interior_width(::GradientF2C, arg) = ((-half, half),)
Base.@propagate_inbounds function stencil_interior(
    ::GradientF2C,
    loc,
    space,
    idx,
    hidx,
    arg,
)
    Geometry.Covariant3Vector(1) ⊗ (
        getidx(space, arg, loc, idx + half, hidx) ⊟
        getidx(space, arg, loc, idx - half, hidx)
    )
end

boundary_width(::GradientF2C, ::AbstractBoundaryCondition) = 0

boundary_width(::GradientF2C, ::SetValue) = 1
Base.@propagate_inbounds function stencil_left_boundary(
    ::GradientF2C,
    bc::SetValue,
    loc,
    space,
    idx,
    hidx,
    arg,
)
    @assert idx == left_center_boundary_idx(space)
    Geometry.Covariant3Vector(1) ⊗ (
        getidx(space, arg, loc, idx + half, hidx) ⊟
        getidx(space, bc.val, loc, nothing, hidx)
    )
end
Base.@propagate_inbounds function stencil_right_boundary(
    ::GradientF2C,
    bc::SetValue,
    loc,
    space,
    idx,
    hidx,
    arg,
)
    @assert idx == right_center_boundary_idx(space)
    Geometry.Covariant3Vector(1) ⊗ (
        getidx(space, bc.val, loc, nothing, hidx) ⊟
        getidx(space, arg, loc, idx - half, hidx)
    )
end

boundary_width(::GradientF2C, ::Extrapolate) = 1
Base.@propagate_inbounds function stencil_left_boundary(
    op::GradientF2C,
    ::Extrapolate,
    loc,
    space,
    idx,
    hidx,
    arg,
)
    @assert idx == left_center_boundary_idx(space)
    Geometry.project(
        Geometery.Covariant3Axis(),
        stencil_interior(op, loc, space, idx + 1, hidx, arg),
        Geometry.LocalGeometry(space, idx, hidx),
    )
end
Base.@propagate_inbounds function stencil_right_boundary(
    op::GradientF2C,
    ::Extrapolate,
    loc,
    space,
    idx,
    hidx,
    arg,
)
    @assert idx == right_center_boundary_idx(space)
    Geometry.project(
        Geometry.Covariant3Axis(),
        stencil_interior(op, loc, space, idx - 1, hidx, arg),
        Geometry.LocalGeometry(space, idx, hidx),
    )
end

"""
    G = GradientC2F(;boundaryname=boundarycondition...)
    G.(x)

Compute the gradient of a center-valued field `x`, returning a face-valued
`Covariant3` vector field, using the stencil:
```math
G(x)[i]^3 = x[i+\\tfrac{1}{2}] - x[i-\\tfrac{1}{2}]
```

The following boundary conditions are supported:
- [`SetValue(x₀)`](@ref): calculate the gradient assuming the value at the
  boundary is `x₀`. For the left boundary, this becomes:
  ```math
  G(x)[\\tfrac{1}{2}]³ = 2 (x[1] - x₀)
  ```
- [`SetGradient(v₀)`](@ref): set the value of the gradient at the boundary to be
  `v₀`. For the left boundary, this becomes:
  ```math
  G(x)[\\tfrac{1}{2}] = v₀
  ```
"""
struct GradientC2F{BC} <: GradientOperator
    bcs::BC
end
GradientC2F(; kwargs...) = GradientC2F(NamedTuple(kwargs))

return_space(::GradientC2F, space::Spaces.CenterFiniteDifferenceSpace) =
    Spaces.FaceFiniteDifferenceSpace(space)
return_space(::GradientC2F, space::Spaces.CenterExtrudedFiniteDifferenceSpace) =
    Spaces.FaceExtrudedFiniteDifferenceSpace(space)

stencil_interior_width(::GradientC2F, arg) = ((-half, half),)
Base.@propagate_inbounds function stencil_interior(
    ::GradientC2F,
    loc,
    space,
    idx,
    hidx,
    arg,
)
    Geometry.Covariant3Vector(1) ⊗ (
        getidx(space, arg, loc, idx + half, hidx) ⊟
        getidx(space, arg, loc, idx - half, hidx)
    )
end

boundary_width(::GradientC2F, ::AbstractBoundaryCondition) = 1
Base.@propagate_inbounds function stencil_left_boundary(
    ::GradientC2F,
    bc::SetValue,
    loc,
    space,
    idx,
    hidx,
    arg,
)
    @assert idx == left_face_boundary_idx(space)
    # ∂x[i] = 2(∂x[i + half] - val)
    Geometry.Covariant3Vector(2) ⊗ (
        getidx(space, arg, loc, idx + half, hidx) ⊟
        getidx(space, bc.val, loc, nothing, hidx)
    )
end
Base.@propagate_inbounds function stencil_right_boundary(
    ::GradientC2F,
    bc::SetValue,
    loc,
    space,
    idx,
    hidx,
    arg,
)
    @assert idx == right_face_boundary_idx(space)
    Geometry.Covariant3Vector(2) ⊗ (
        getidx(space, bc.val, loc, nothing, idx) ⊟
        getidx(space, arg, loc, idx - half, hidx)
    )
end


# left / right SetGradient boundary conditions
Base.@propagate_inbounds function stencil_left_boundary(
    ::GradientC2F,
    bc::SetGradient,
    loc,
    space,
    idx,
    hidx,
    arg,
)
    @assert idx == left_face_boundary_idx(space)
    # imposed flux boundary condition at left most face
    Geometry.project(
        Geometry.Covariant3Axis(),
        getidx(space, bc.val, loc, nothing, hidx),
        Geometry.LocalGeometry(space, idx, hidx),
    )
end
Base.@propagate_inbounds function stencil_right_boundary(
    ::GradientC2F,
    bc::SetGradient,
    loc,
    space,
    idx,
    hidx,
    arg,
)
    @assert idx == right_face_boundary_idx(space)
    # imposed flux boundary condition at right most face
    Geometry.project(
        Geometry.Covariant3Axis(),
        getidx(space, bc.val, loc, nothing, hidx),
        Geometry.LocalGeometry(space, idx, hidx),
    )
end


abstract type DivergenceOperator <: FiniteDifferenceOperator end
return_eltype(::DivergenceOperator, arg) =
    Geometry.divergence_result_type(eltype(arg))

"""
    D = DivergenceF2C(;boundaryname=boundarycondition...)
    D.(v)

Compute the vertical contribution to the divergence of a face-valued field
vector `v`, returning a center-valued scalar field, using the stencil
```math
D(v)[i] = (Jv³[i+\\tfrac{1}{2}] - Jv³[i-\\tfrac{1}{2}]) / J[i]
```
where `Jv³` is the Jacobian multiplied by the third contravariant component of
`v`.

The following boundary conditions are supported:
 - by default, the value of `v` at the boundary face will be used.
 - [`SetValue(v₀)`](@ref): calculate the divergence assuming the value at the
   boundary is `v₀`. For the left boundary, this becomes:
```math
D(v)[1] = (Jv³[1+\\tfrac{1}{2}] - Jv³₀) / J[i]
```
- [`Extrapolate()`](@ref): set the value at the center closest to the boundary
  to be the same as the neighbouring interior value. For the left boundary, this
  becomes:
```math
D(v)[1]³ = D(v)[2]³
```
"""
struct DivergenceF2C{BCS} <: DivergenceOperator
    bcs::BCS
end
DivergenceF2C(; kwargs...) = DivergenceF2C(NamedTuple(kwargs))

return_space(::DivergenceF2C, space::Spaces.FaceFiniteDifferenceSpace) =
    Spaces.CenterFiniteDifferenceSpace(space)
return_space(::DivergenceF2C, space::Spaces.FaceExtrudedFiniteDifferenceSpace) =
    Spaces.CenterExtrudedFiniteDifferenceSpace(space)

stencil_interior_width(::DivergenceF2C, arg) = ((-half, half),)
Base.@propagate_inbounds function stencil_interior(
    ::DivergenceF2C,
    loc,
    space,
    idx,
    hidx,
    arg,
)
    local_geometry = Geometry.LocalGeometry(space, idx, hidx)
    Ju³₊ = Geometry.Jcontravariant3(
        getidx(space, arg, loc, idx + half, hidx),
        Geometry.LocalGeometry(space, idx + half, hidx),
    )
    Ju³₋ = Geometry.Jcontravariant3(
        getidx(space, arg, loc, idx - half, hidx),
        Geometry.LocalGeometry(space, idx - half, hidx),
    )
    (Ju³₊ ⊟ Ju³₋) ⊠ local_geometry.invJ
end

boundary_width(::DivergenceF2C, ::AbstractBoundaryCondition) = 0
boundary_width(::DivergenceF2C, ::SetValue) = 1
Base.@propagate_inbounds function stencil_left_boundary(
    ::DivergenceF2C,
    bc::SetValue,
    loc,
    space,
    idx,
    hidx,
    arg,
)
    @assert idx == left_center_boundary_idx(space)
    local_geometry = Geometry.LocalGeometry(space, idx, hidx)
    Ju³₊ = Geometry.Jcontravariant3(
        getidx(space, arg, loc, idx + half, hidx),
        Geometry.LocalGeometry(space, idx + half, hidx),
    )
    Ju³₋ = Geometry.Jcontravariant3(
        getidx(space, bc.val, loc, nothing, hidx),
        Geometry.LocalGeometry(space, idx - half, hidx),
    )
    (Ju³₊ ⊟ Ju³₋) ⊠ local_geometry.invJ
end
Base.@propagate_inbounds function stencil_right_boundary(
    ::DivergenceF2C,
    bc::SetValue,
    loc,
    space,
    idx,
    hidx,
    arg,
)
    @assert idx == right_center_boundary_idx(space)
    local_geometry = Geometry.LocalGeometry(space, idx, hidx)
    Ju³₊ = Geometry.Jcontravariant3(
        getidx(space, bc.val, loc, nothing, hidx),
        Geometry.LocalGeometry(space, idx + half, hidx),
    )
    Ju³₋ = Geometry.Jcontravariant3(
        getidx(space, arg, loc, idx - half, hidx),
        Geometry.LocalGeometry(space, idx - half, hidx),
    )
    (Ju³₊ ⊟ Ju³₋) ⊠ local_geometry.invJ
end

boundary_width(::DivergenceF2C, ::Extrapolate) = 1
Base.@propagate_inbounds function stencil_left_boundary(
    op::DivergenceF2C,
    ::Extrapolate,
    loc,
    space,
    idx,
    hidx,
    arg,
)
    @assert idx == left_center_boundary_idx(space)
    stencil_interior(op, loc, space, idx + 1, hidx, arg)
end
Base.@propagate_inbounds function stencil_right_boundary(
    op::DivergenceF2C,
    ::Extrapolate,
    loc,
    space,
    idx,
    hidx,
    arg,
)
    @assert idx == right_center_boundary_idx(space)
    stencil_interior(op, loc, space, idx - 1, hidx, arg)
end

"""
    D = DivergenceC2F(;boundaryname=boundarycondition...)
    D.(v)

Compute the vertical contribution to the divergence of a center-valued field
vector `v`, returning a face-valued scalar field, using the stencil
```math
D(v)[i] = (Jv³[i+\\tfrac{1}{2}] - Jv³[i-\\tfrac{1}{2}]) / J[i]
```
where `Jv³` is the Jacobian multiplied by the third contravariant component of
`v`.

The following boundary conditions are supported:
- [`SetValue(v₀)`](@ref): calculate the divergence assuming the value at the
   boundary is `v₀`. For the left boundary, this becomes:
  ```math
  D(v)[\\tfrac{1}{2}] = \\frac{1}{2} (Jv³[1] - Jv³₀) / J[i]
  ```
- [`SetDivergence(x)`](@ref): set the value of the divergence at the boundary to be `x`.
  ```math
  D(v)[\\tfrac{1}{2}] = x
  ```
"""
struct DivergenceC2F{BC} <: DivergenceOperator
    bcs::BC
end
DivergenceC2F(; kwargs...) = DivergenceC2F(NamedTuple(kwargs))

return_space(::DivergenceC2F, space::Spaces.CenterFiniteDifferenceSpace) =
    Spaces.FaceFiniteDifferenceSpace(space)
return_space(
    ::DivergenceC2F,
    space::Spaces.CenterExtrudedFiniteDifferenceSpace,
) = Spaces.FaceExtrudedFiniteDifferenceSpace(space)

stencil_interior_width(::DivergenceC2F, arg) = ((-half, half),)
Base.@propagate_inbounds function stencil_interior(
    ::DivergenceC2F,
    loc,
    space,
    idx,
    hidx,
    arg,
)
    local_geometry = Geometry.LocalGeometry(space, idx, hidx)
    Ju³₊ = Geometry.Jcontravariant3(
        getidx(space, arg, loc, idx + half, hidx),
        Geometry.LocalGeometry(space, idx + half, hidx),
    )
    Ju³₋ = Geometry.Jcontravariant3(
        getidx(space, arg, loc, idx - half, hidx),
        Geometry.LocalGeometry(space, idx - half, hidx),
    )
    (Ju³₊ ⊟ Ju³₋) ⊠ local_geometry.invJ
end

boundary_width(::DivergenceC2F, ::AbstractBoundaryCondition) = 1
Base.@propagate_inbounds function stencil_left_boundary(
    ::DivergenceC2F,
    bc::SetValue,
    loc,
    space,
    idx,
    hidx,
    arg,
)
    @assert idx == left_face_boundary_idx(space)
    # ∂x[i] = 2(∂x[i + half] - val)
    local_geometry = Geometry.LocalGeometry(space, idx, hidx)
    Ju³₊ = Geometry.Jcontravariant3(
        getidx(space, arg, loc, idx + half, hidx),
        Geometry.LocalGeometry(space, idx + half, hidx),
    )
    Ju³ = Geometry.Jcontravariant3(
        getidx(space, bc.val, loc, nothing, hidx),
        local_geometry,
    )
    (Ju³₊ ⊟ Ju³) ⊠ (2 * local_geometry.invJ)
end
Base.@propagate_inbounds function stencil_right_boundary(
    ::DivergenceC2F,
    bc::SetValue,
    loc,
    space,
    idx,
    hidx,
    arg,
)
    @assert idx == right_face_boundary_idx(space)
    local_geometry = Geometry.LocalGeometry(space, idx, hidx)
    Ju³ = Geometry.Jcontravariant3(
        getidx(space, bc.val, loc, nothing, hidx),
        local_geometry,
    )
    Ju³₋ = Geometry.Jcontravariant3(
        getidx(space, arg, loc, idx - half, hidx),
        Geometry.LocalGeometry(space, idx - half, hidx),
    )
    (Ju³ ⊟ Ju³₋) ⊠ (2 * local_geometry.invJ)
end

# left / right SetDivergence boundary conditions
Base.@propagate_inbounds function stencil_left_boundary(
    ::DivergenceC2F,
    bc::SetDivergence,
    loc,
    space,
    idx,
    hidx,
    arg,
)
    @assert idx == left_face_boundary_idx(space)
    # imposed flux boundary condition at left most face
    getidx(space, bc.val, loc, nothing, hidx)
end
Base.@propagate_inbounds function stencil_right_boundary(
    ::DivergenceC2F,
    bc::SetDivergence,
    loc,
    space,
    idx,
    hidx,
    arg,
)
    @assert idx == right_face_boundary_idx(space)
    # imposed flux boundary condition at right most face
    getidx(space, bc.val, loc, nothing, hidx)
end


abstract type CurlFiniteDifferenceOperator <: FiniteDifferenceOperator end
return_eltype(::CurlFiniteDifferenceOperator, arg) =
    Geometry.curl_result_type(Val((3,)), eltype(arg))

"""
    C = CurlC2F(;boundaryname=boundarycondition...)
    C.(v)

Compute the vertical-derivative contribution to the curl of a center-valued
covariant vector field `v`. It acts on the horizontal covariant components of
`v` (that is it only depends on ``v₁`` and ``v₂``), and will return a face-valued horizontal
contravariant vector field (that is ``C(v)³ = 0``).

Specifically it approximates:
```math
\\begin{align*}
C(v)^1 &= -\\frac{1}{J} \\frac{\\partial v_2}{\\partial \\xi^3}  \\\\
C(v)^2 &= \\frac{1}{J} \\frac{\\partial v_1}{\\partial \\xi^3} \\\\
\\end{align*}
```
using the stencils
```math
\\begin{align*}
C(v)[i]^1 &= - \\frac{1}{J[i]} (v₂[i+\\tfrac{1}{2}] - v₂[i-\\tfrac{1}{2}]) \\\\
C(v)[i]^2 &= \\frac{1}{J[i]}  (v₁[i+\\tfrac{1}{2}] - v₁[i-\\tfrac{1}{2}])
\\end{align*}
```
where ``v₁`` and ``v₂`` are the 1st and 2nd covariant components of ``v``, and
``J`` is the Jacobian determinant.

The following boundary conditions are supported:

- [`SetValue(v₀)`](@ref): calculate the curl assuming the value of ``v`` at the
   boundary is `v₀`. For the left boundary, this becomes:
  ```math
  C(v)[\\tfrac{1}{2}]^1 = -\\frac{2}{J[i]} (v_2[1] - (v₀)_2)
  C(v)[\\tfrac{1}{2}]^2 = \\frac{2}{J[i]} (v_1[1] - (v₀)_1)
  ```
- [`SetCurl(v⁰)`](@ref): enforce the curl operator output at the boundary to be
  the contravariant vector `v⁰`.
"""
struct CurlC2F{BC} <: CurlFiniteDifferenceOperator
    bcs::BC
end
CurlC2F(; kwargs...) = CurlC2F(NamedTuple(kwargs))

return_space(::CurlC2F, space::Spaces.CenterFiniteDifferenceSpace) =
    Spaces.FaceFiniteDifferenceSpace(space)
return_space(::CurlC2F, space::Spaces.CenterExtrudedFiniteDifferenceSpace) =
    Spaces.FaceExtrudedFiniteDifferenceSpace(space)

fd3_curl(u₊::Geometry.Covariant1Vector, u₋::Geometry.Covariant1Vector, invJ) =
    Geometry.Contravariant2Vector((u₊.u₁ - u₋.u₁) * invJ)
fd3_curl(u₊::Geometry.Covariant2Vector, u₋::Geometry.Covariant2Vector, invJ) =
    Geometry.Contravariant1Vector(-(u₊.u₂ - u₋.u₂) * invJ)
fd3_curl(::Geometry.Covariant3Vector, ::Geometry.Covariant3Vector, invJ) =
    Geometry.Contravariant3Vector(zero(eltype(invJ)))
fd3_curl(u₊::Geometry.Covariant12Vector, u₋::Geometry.Covariant12Vector, invJ) =
    Geometry.Contravariant12Vector(
        -(u₊.u₂ - u₋.u₂) * invJ,
        (u₊.u₁ - u₋.u₁) * invJ,
    )

stencil_interior_width(::CurlC2F, arg) = ((-half, half),)
Base.@propagate_inbounds function stencil_interior(
    ::CurlC2F,
    loc,
    space,
    idx,
    hidx,
    arg,
)
    u₊ = getidx(space, arg, loc, idx + half, hidx)
    u₋ = getidx(space, arg, loc, idx - half, hidx)
    local_geometry = Geometry.LocalGeometry(space, idx, hidx)
    return fd3_curl(u₊, u₋, local_geometry.invJ)
end

boundary_width(::CurlC2F, ::AbstractBoundaryCondition) = 1
Base.@propagate_inbounds function stencil_left_boundary(
    ::CurlC2F,
    bc::SetValue,
    loc,
    space,
    idx,
    hidx,
    arg,
)
    u₊ = getidx(space, arg, loc, idx + half, hidx)
    u = getidx(space, bc.val, loc, nothing, hidx)
    local_geometry = Geometry.LocalGeometry(space, idx, hidx)
    return fd3_curl(u₊, u, local_geometry.invJ * 2)
end
Base.@propagate_inbounds function stencil_right_boundary(
    ::CurlC2F,
    bc::SetValue,
    loc,
    space,
    idx,
    hidx,
    arg,
)
    u = getidx(space, bc.val, loc, nothing, hidx)
    u₋ = getidx(space, arg, loc, idx - half, hidx)
    local_geometry = Geometry.LocalGeometry(space, idx, hidx)
    return fd3_curl(u, u₋, local_geometry.invJ * 2)
end

Base.@propagate_inbounds function stencil_left_boundary(
    ::CurlC2F,
    bc::SetCurl,
    loc,
    space,
    idx,
    hidx,
    arg,
)
    return getidx(space, bc.val, loc, nothing, hidx)
end
Base.@propagate_inbounds function stencil_right_boundary(
    ::CurlC2F,
    bc::SetCurl,
    loc,
    space,
    idx,
    hidx,
    arg,
)
    return getidx(space, bc.val, loc, nothing, hidx)
end


# code for figuring out boundary widths
# TODO: should move this to `instantiate` and store this in the StencilBroadcasted object?

_stencil_interior_width(bc::StencilBroadcasted) =
    stencil_interior_width(bc.op, bc.args...)

"""
    left_interior_idx(space::AbstractSpace, op::FiniteDifferenceOperator, bc::AbstractBoundaryCondition, args..)

The index of the left-most interior point of the operator `op` with boundary
`bc` when used with arguments `args...`. By default, this is
```julia
left_idx(space) + boundary_width(op, bc)
```
but can be overwritten for specific stencil types (e.g. if the stencil is
assymetric).
"""
@inline function left_interior_idx(
    space::AbstractSpace,
    op::FiniteDifferenceOperator,
    bc::AbstractBoundaryCondition,
    args...,
)
    left_idx(space) + boundary_width(op, bc)
end

"""
    right_interior_idx(space::AbstractSpace, op::FiniteDifferenceOperator, bc::AbstractBoundaryCondition, args..)

The index of the right-most interior point of the operator `op` with boundary
`bc` when used with arguments `args...`. By default, this is
```julia
right_idx(space) + boundary_width(op, bc)
```
but can be overwritten for specific stencil types (e.g. if the stencil is
assymetric).
"""
@inline function right_interior_idx(
    space::AbstractSpace,
    op::FiniteDifferenceOperator,
    bc::AbstractBoundaryCondition,
    args...,
)
    right_idx(space) - boundary_width(op, bc)
end


@inline _left_interior_window_idx_args(args::Tuple, space, loc) = (
    left_interior_window_idx(args[1], space, loc),
    _left_interior_window_idx_args(Base.tail(args), space, loc)...,
)
@inline _left_interior_window_idx_args(args::Tuple{Any}, space, loc) =
    (left_interior_window_idx(args[1], space, loc),)
@inline _left_interior_window_idx_args(args::Tuple{}, space, loc) = ()

"""
    left_interior_window_idx(arg, space, loc)

Compute the index of the leftmost point which uses only the interior stencil of the space.
"""
@inline function left_interior_window_idx(
    bc::StencilBroadcasted,
    parent_space,
    loc::LeftBoundaryWindow,
)
    space = reconstruct_placeholder_space(axes(bc), parent_space)
    widths = _stencil_interior_width(bc)
    args_idx = _left_interior_window_idx_args(bc.args, space, loc)
    args_idx_widths = map((arg, width) -> arg - width[1], args_idx, widths)
    return max(
        max(args_idx_widths...),
        left_interior_idx(space, bc.op, get_boundary(bc.op, loc), bc.args...),
    )
end
@inline function left_interior_window_idx(
    bc::Base.Broadcast.Broadcasted{<:AbstractStencilStyle},
    parent_space,
    loc::LeftBoundaryWindow,
)
    space = reconstruct_placeholder_space(axes(bc), parent_space)
    arg_idxs = _left_interior_window_idx_args(bc.args, space, loc)
    maximum(arg_idxs)
end
@inline function left_interior_window_idx(
    field::Union{
        Field,
        Base.Broadcast.Broadcasted{<:Fields.AbstractFieldStyle},
    },
    parent_space,
    loc::LeftBoundaryWindow,
)
    space = reconstruct_placeholder_space(axes(field), parent_space)
    left_idx(space)
end
@inline function left_interior_window_idx(_, space, loc::LeftBoundaryWindow)
    left_idx(space)
end

@inline _right_interior_window_idx_args(args::Tuple, space, loc) = (
    right_interior_window_idx(args[1], space, loc),
    _right_interior_window_idx_args(Base.tail(args), space, loc)...,
)
@inline _right_interior_window_idx_args(args::Tuple{Any}, space, loc) =
    (right_interior_window_idx(args[1], space, loc),)
@inline _right_interior_window_idx_args(args::Tuple{}, space, loc) = ()

@inline function right_interior_window_idx(
    bc::StencilBroadcasted,
    parent_space,
    loc::RightBoundaryWindow,
)
    space = reconstruct_placeholder_space(axes(bc), parent_space)
    widths = _stencil_interior_width(bc)
    args_idx = _right_interior_window_idx_args(bc.args, space, loc)
    args_widths = map((arg, width) -> arg - width[2], args_idx, widths)
    return min(
        min(args_widths...),
        right_interior_idx(space, bc.op, get_boundary(bc.op, loc), bc.args...),
    )
end

@inline function right_interior_window_idx(
    bc::Base.Broadcast.Broadcasted{<:AbstractStencilStyle},
    parent_space,
    loc::RightBoundaryWindow,
)
    space = reconstruct_placeholder_space(axes(bc), parent_space)
    arg_idxs = _right_interior_window_idx_args(bc.args, space, loc)
    minimum(arg_idxs)
end

@inline function right_interior_window_idx(
    field::Union{
        Field,
        Base.Broadcast.Broadcasted{<:Fields.AbstractFieldStyle},
    },
    parent_space,
    loc::RightBoundaryWindow,
)
    space = reconstruct_placeholder_space(axes(field), parent_space)
    right_idx(space)
end
@inline function right_interior_window_idx(_, space, loc::RightBoundaryWindow)
    right_idx(space)
end


Base.@propagate_inbounds function getidx(
    parent_space,
    bc::StencilBroadcasted,
    loc::Interior,
    idx,
    hidx,
)
    space = reconstruct_placeholder_space(axes(bc), parent_space)
    stencil_interior(bc.op, loc, space, idx, hidx, bc.args...)
end

Base.@propagate_inbounds function getidx(
    parent_space,
    bc::StencilBroadcasted,
    loc::LeftBoundaryWindow,
    idx,
    hidx,
)
    space = reconstruct_placeholder_space(axes(bc), parent_space)
    op = bc.op
    if has_boundary(op, loc) &&
       idx <
       left_interior_idx(space, bc.op, get_boundary(bc.op, loc), bc.args...)
        stencil_left_boundary(
            op,
            get_boundary(op, loc),
            loc,
            space,
            idx,
            hidx,
            bc.args...,
        )
    else
        # fallback to interior stencil
        stencil_interior(op, loc, space, idx, hidx, bc.args...)
    end
end

Base.@propagate_inbounds function getidx(
    parent_space,
    bc::StencilBroadcasted,
    loc::RightBoundaryWindow,
    idx,
    hidx,
)
    op = bc.op
    space = reconstruct_placeholder_space(axes(bc), parent_space)
    if has_boundary(op, loc) &&
       idx >
       right_interior_idx(space, bc.op, get_boundary(bc.op, loc), bc.args...)
        stencil_right_boundary(
            op,
            get_boundary(op, loc),
            loc,
            space,
            idx,
            hidx,
            bc.args...,
        )
    else
        # fallback to interior stencil
        stencil_interior(op, loc, space, idx, hidx, bc.args...)
    end
end

# broadcasting a StencilStyle gives a CompositeStencilStyle
Base.Broadcast.BroadcastStyle(
    ::Type{<:StencilBroadcasted{Style}},
) where {Style} = Style()

Base.Broadcast.BroadcastStyle(
    style::AbstractStencilStyle,
    ::Fields.AbstractFieldStyle,
) = style

Base.eltype(bc::StencilBroadcasted) = return_eltype(bc.op, bc.args...)

function vidx(
    space::Union{
        Spaces.FaceFiniteDifferenceSpace,
        Spaces.FaceExtrudedFiniteDifferenceSpace,
    },
    idx,
)
    @assert idx isa PlusHalf
    v = idx + half
    if Topologies.isperiodic(Spaces.vertical_topology(space))
        v = mod1(v, length(space))
    end
    return v
end
function vidx(
    space::Union{
        Spaces.CenterFiniteDifferenceSpace,
        Spaces.CenterExtrudedFiniteDifferenceSpace,
    },
    idx,
)
    @assert idx isa Integer
    v = idx
    if Topologies.isperiodic(Spaces.vertical_topology(space))
        v = mod1(v, length(space))
    end
    return v
end
function vidx(space::AbstractSpace, idx)
    return 1
end

Base.@propagate_inbounds function getidx(
    parent_space,
    bc::Fields.Field,
    ::Location,
    idx,
)
    field_data = Fields.field_values(bc)
    space = reconstruct_placeholder_space(axes(bc), parent_space)
    v = vidx(space, idx)
    return @inbounds field_data[v]
end
Base.@propagate_inbounds function getidx(
    parent_space,
    bc::Fields.Field,
    ::Location,
    idx,
    hidx,
)
    field_data = Fields.field_values(bc)
    space = reconstruct_placeholder_space(axes(bc), parent_space)
    v = vidx(space, idx)
    i, j, h = hidx
    return @inbounds field_data[CartesianIndex(i, j, 1, v, h)]
end


# unwap boxed scalars
@inline getidx(
    parent_space,
    scalar::Tuple{T},
    loc::Location,
    idx,
    hidx,
) where {T} = scalar[1]
@inline getidx(parent_space, scalar::Ref, loc::Location, idx, hidx) = scalar[]
@inline getidx(
    parent_space,
    field::Fields.PointField,
    loc::Location,
    idx,
    hidx,
) = field[]
@inline getidx(parent_space, field::Fields.PointField, loc::Location, idx) =
    field[]

# recursive fallback for scalar, just return
@inline getidx(parent_space, scalar, ::Location, idx, hidx) = scalar

# getidx error fallbacks
@noinline inferred_getidx_error(idx_type::Type, space_type::Type) =
    error("Invalid index type `$idx_type` for field on space `$space_type`")


# recursively unwrap getidx broadcast arguments in a way that is statically reducible by the optimizer
Base.@propagate_inbounds getidx_args(
    space,
    args::Tuple,
    loc::Location,
    idx,
    hidx,
) = (
    getidx(space, args[1], loc, idx, hidx),
    getidx_args(space, Base.tail(args), loc, idx, hidx)...,
)
Base.@propagate_inbounds getidx_args(
    space,
    arg::Tuple{Any},
    loc::Location,
    idx,
    hidx,
) = (getidx(space, arg[1], loc, idx, hidx),)
Base.@propagate_inbounds getidx_args(
    space,
    ::Tuple{},
    loc::Location,
    idx,
    hidx,
) = ()

Base.@propagate_inbounds function getidx(
    parent_space,
    bc::Base.Broadcast.Broadcasted,
    loc::Location,
    idx,
    hidx,
)
    space = reconstruct_placeholder_space(axes(bc), parent_space)
    _args = getidx_args(space, bc.args, loc, idx, hidx)
    bc.f(_args...)
end

if hasfield(Method, :recursion_relation)
    dont_limit = (args...) -> true
    for m in methods(getidx_args)
        m.recursion_relation = dont_limit
    end
    for m in methods(getidx)
        m.recursion_relation = dont_limit
    end
end

# setidx! methods for copyto!
Base.@propagate_inbounds function setidx!(
    parent_space,
    field::Fields.Field,
    idx,
    hidx,
    val,
)
    space = reconstruct_placeholder_space(axes(field), parent_space)
    v = vidx(space, idx)
    field_data = Fields.field_values(field)
    i, j, h = hidx
    @inbounds field_data[CartesianIndex(i, j, 1, v, h)] = val
    val
end

function Base.Broadcast.broadcasted(op::FiniteDifferenceOperator, args...)
    Base.Broadcast.broadcasted(StencilStyle(), op, args...)
end

function Base.Broadcast.broadcasted(
    ::Style,
    op::FiniteDifferenceOperator,
    args...,
) where {Style <: AbstractStencilStyle}
    StencilBroadcasted{Style}(op, args)
end

allow_mismatched_fd_spaces() = false

# check that inferred output field space is equal to dest field space
@noinline inferred_stencil_spaces_error(
    dest_space_type::Type,
    result_space_type::Type,
) = error(
    "dest space `$dest_space_type` is not the same instance as the inferred broadcasted result space `$result_space_type`",
)

function Base.Broadcast.materialize!(
    ::DataLayouts.DataStyle,
    dest::Fields.Field,
    bc::Base.Broadcast.Broadcasted{Style},
) where {Style <: AbstractStencilStyle}
    dest_space, result_space = axes(dest), axes(bc)
    if result_space !== dest_space && !allow_mismatched_fd_spaces()
        # TODO: we pass the types here to avoid stack copying data
        # but this could lead to a confusing error message (same space type but different instances)
        inferred_stencil_spaces_error(typeof(dest_space), typeof(result_space))
    end
    # the default Base behavior is to instantiate a Broadcasted object with the same axes as the dest
    return copyto!(
        dest,
        Base.Broadcast.instantiate(
            Base.Broadcast.Broadcasted{Style}(bc.f, bc.args, dest_space),
        ),
    )
end

#TODO: the optimizer dies with column broadcast expressions over a certain complexity
if hasfield(Method, :recursion_relation)
    dont_limit = (args...) -> true
    for m in methods(column)
        m.recursion_relation = dont_limit
    end
    for m in methods(column_args)
        m.recursion_relation = dont_limit
    end
end

function Base.similar(
    bc::Base.Broadcast.Broadcasted{S},
    ::Type{Eltype},
) where {Eltype, S <: AbstractStencilStyle}
    sp = axes(bc)
    return Field(Eltype, sp)
end

function _serial_copyto!(field_out::Field, bc, Ni::Int, Nj::Int, Nh::Int)
    space = axes(field_out)
    bounds = window_bounds(space, bc)
    bcs = bc # strip_space(bc, space)
    @inbounds for h in 1:Nh, j in 1:Nj, i in 1:Ni
        apply_stencil!(space, field_out, bcs, (i, j, h), bounds)
    end
    return field_out
end

function _threaded_copyto!(field_out::Field, bc, Ni::Int, Nj::Int, Nh::Int)
    space = axes(field_out)
    bounds = window_bounds(space, bc)
    bcs = bc # strip_space(bc, space)
    @inbounds begin
        Threads.@threads for h in 1:Nh
            for j in 1:Nj, i in 1:Ni
                apply_stencil!(space, field_out, bcs, (i, j, h), bounds)
            end
        end
    end
    return field_out
end

function strip_space(bc::StencilBroadcasted{Style}, parent_space) where {Style}
    current_space = axes(bc)
    new_space = placeholder_space(current_space, parent_space)
    return StencilBroadcasted{Style}(
        bc.op,
        strip_space_args(bc.args, current_space),
        new_space,
    )
end

function Base.copyto!(
    out::Field,
    bc::Union{
        StencilBroadcasted{CUDAColumnStencilStyle},
        Broadcasted{CUDAColumnStencilStyle},
    },
)
    space = axes(out)
    if space isa Spaces.ExtrudedFiniteDifferenceSpace
        QS = Spaces.quadrature_style(space)
        Nq = Quadratures.degrees_of_freedom(QS)
        Nh = Topologies.nlocalelems(Spaces.topology(space))
    else
        Nq = 1
        Nh = 1
    end
    (li, lw, rw, ri) = bounds = window_bounds(space, bc)
    Nv = ri - li + 1
    max_threads = 256
<<<<<<< HEAD
    nitems = Nv * Nq * Nq * Nh # # of independent interior items
=======
    nitems = Nv * Nq * Nq * Nh # # of independent items
>>>>>>> af22da3f
    (nthreads, nblocks) = Spaces._configure_threadblock(max_threads, nitems)
    @cuda threads = (nthreads,) blocks = (nblocks,) copyto_stencil_kernel!(
        strip_space(out, space),
        strip_space(bc, space),
        axes(out),
        bounds,
        Nq,
        Nh,
        Nv,
    )
    return out
end

function copyto_stencil_kernel!(out, bc, space, bds, Nq, Nh, Nv)
    gid = threadIdx().x + (blockIdx().x - 1) * blockDim().x
    if gid ≤ Nv * Nq * Nq * Nh
        (li, lw, rw, ri) = bds
        (v, i, j, h) = Spaces._get_idx((Nv, Nq, Nq, Nh), gid)
        hidx = (i, j, h)
<<<<<<< HEAD
        idx = (li:ri)[v]
=======
        idx = v - 1 + li
>>>>>>> af22da3f
        window =
            idx < lw ? LeftBoundaryWindow{Spaces.left_boundary_name(space)}() :
            (
                idx > rw ?
                RightBoundaryWindow{Spaces.right_boundary_name(space)}() :
                Interior()
            )
        setidx!(space, out, idx, hidx, getidx(space, bc, window, idx, hidx))
    end
    return nothing
end


function Base.copyto!(
    field_out::Field,
    bc::Union{
        StencilBroadcasted{ColumnStencilStyle},
        Broadcasted{ColumnStencilStyle},
    },
)
    space = axes(bc)
    local_geometry = Spaces.local_geometry_data(space)
    (Ni, Nj, _, _, Nh) = size(local_geometry)
    context = ClimaComms.context(axes(field_out))
    device = ClimaComms.device(context)
    if (device isa ClimaComms.CPUMultiThreaded) && Nh > 1
        return _threaded_copyto!(field_out, bc, Ni, Nj, Nh)
    end
    return _serial_copyto!(field_out, bc, Ni, Nj, Nh)
end

function window_bounds(space, bc)
    if Topologies.isperiodic(Spaces.vertical_topology(space))
        li = lw = left_idx(space)
        ri = rw = left_idx(space) + length(space) - 1
    else
        lbw = LeftBoundaryWindow{Spaces.left_boundary_name(space)}()
        rbw = RightBoundaryWindow{Spaces.right_boundary_name(space)}()
        li = left_idx(space)
        lw = left_interior_window_idx(bc, space, lbw)::typeof(li)
        ri = right_idx(space)
        rw = right_interior_window_idx(bc, space, rbw)::typeof(ri)
    end
    @assert li <= lw <= rw <= ri
    return (li, lw, rw, ri)
end


Base.@propagate_inbounds function apply_stencil!(
    space,
    field_out,
    bc,
    hidx,
    (li, lw, rw, ri) = window_bounds(space, bc),
)
    if !Topologies.isperiodic(Spaces.vertical_topology(space))
        # left window
        lbw = LeftBoundaryWindow{Spaces.left_boundary_name(space)}()
        @inbounds for idx in li:(lw - 1)
            setidx!(
                space,
                field_out,
                idx,
                hidx,
                getidx(space, bc, lbw, idx, hidx),
            )
        end
    end
    # interior
    @inbounds for idx in lw:rw
        setidx!(
            space,
            field_out,
            idx,
            hidx,
            getidx(space, bc, Interior(), idx, hidx),
        )
    end
    if !Topologies.isperiodic(Spaces.vertical_topology(space))
        # right window
        rbw = RightBoundaryWindow{Spaces.right_boundary_name(space)}()
        @inbounds for idx in (rw + 1):ri
            setidx!(
                space,
                field_out,
                idx,
                hidx,
                getidx(space, bc, rbw, idx, hidx),
            )
        end
    end
    return field_out
end<|MERGE_RESOLUTION|>--- conflicted
+++ resolved
@@ -3439,11 +3439,7 @@
     (li, lw, rw, ri) = bounds = window_bounds(space, bc)
     Nv = ri - li + 1
     max_threads = 256
-<<<<<<< HEAD
-    nitems = Nv * Nq * Nq * Nh # # of independent interior items
-=======
     nitems = Nv * Nq * Nq * Nh # # of independent items
->>>>>>> af22da3f
     (nthreads, nblocks) = Spaces._configure_threadblock(max_threads, nitems)
     @cuda threads = (nthreads,) blocks = (nblocks,) copyto_stencil_kernel!(
         strip_space(out, space),
@@ -3463,11 +3459,7 @@
         (li, lw, rw, ri) = bds
         (v, i, j, h) = Spaces._get_idx((Nv, Nq, Nq, Nh), gid)
         hidx = (i, j, h)
-<<<<<<< HEAD
-        idx = (li:ri)[v]
-=======
         idx = v - 1 + li
->>>>>>> af22da3f
         window =
             idx < lw ? LeftBoundaryWindow{Spaces.left_boundary_name(space)}() :
             (
