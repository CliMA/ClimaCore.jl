using ..Spaces:
    AbstractSpace, SpectralElementSpace1D, SpectralElementSpace2D, Quadratures
using ..Topologies: Topology2D, IntervalTopology
using ..Fields: Field
using ..DataLayouts
using SparseArrays, LinearAlgebra

struct LinearRemap{T <: AbstractSpace, S <: AbstractSpace, M <: AbstractMatrix}
    target::T
    source::S
    map::M # linear mapping operator
end

"""
    LinearRemap(target::AbstractSpace, source::AbstractSpace)

A remapping operator from the `source` space to the `target` space.
"""
function LinearRemap(target::AbstractSpace, source::AbstractSpace)
    R = linear_remap_op(target, source)
    LinearRemap(target, source, R)
end

"""
    remap(R::LinearRemap, source_field::Field)

Applies the remapping operator `R` to `source_field`. Outputs a new field on the target space mapped to by `R`.
"""
function remap(R::LinearRemap, source_field::Field)
    target_space = R.target
    target_field = similar(source_field, target_space, eltype(source_field))
    remap!(target_field, R, source_field)
end

"""
    remap!(target_field::Field, R::LinearRemap, source_field::Field)

Applies the remapping operator `R` to `source_field` and stores the solution in `target_field`.
"""
function remap!(target_field::Field, R::LinearRemap, source_field::Field)
    mul!(vec(parent(target_field)), R.map, vec(parent(source_field)))
    return target_field
end

"""
    linear_remap_op(target::AbstractSpace, source::AbstractSpace)

Computes linear remapping operator `R` for remapping from `source` to `target` spaces.

Entry `R_{ij}` gives the contribution weight to the target node `i` from
source node `j`; nodes are indexed by their global position, determined
by both element index and nodal order within the element.
"""
function linear_remap_op(target::AbstractSpace, source::AbstractSpace)
    J = 1.0 ./ local_weights(target) # workaround for julia #26561
    W = overlap(target, source)
    return W .* J
end

"""
<<<<<<< HEAD
    overlap_weights(target, source)

Computes local weights of the overlap mesh for `source` to `target` spaces.

Returns sparse matrix `W` where entry `W_{ij}` gives the area that target element `i` overlaps source element `j`.
=======
    overlap(target, source)

Computes local weights of the overlap mesh for `source` to `target` spaces.
>>>>>>> bcc4a74f
"""
function overlap(
    target::T,
    source::S,
) where {
    T <: SpectralElementSpace1D{<:IntervalTopology, Quadratures.GL{1}},
    S <: SpectralElementSpace1D{<:IntervalTopology, Quadratures.GL{1}},
}
    # Calculate element overlap pattern
    # X_ov[i,j] = overlap length between target elem i and source elem j
    X_ov = fv_x_overlap(target, source)

    return X_ov
end

function overlap_weights(
<<<<<<< HEAD
=======
    target::T,
    source::S,
) where {
    T <: SpectralElementSpace1D{<:IntervalTopology},
    S <: SpectralElementSpace1D{<:IntervalTopology},
}
    FT = Spaces.undertype(source)
    target_topo = Spaces.topology(target)
    source_topo = Spaces.topology(source)
    nelems_t = Topologies.nlocalelems(target)
    nelems_s = Topologies.nlocalelems(source)
    QS_t = Spaces.quadrature_style(target)
    QS_s = Spaces.quadrature_style(source)
    Nq_t = Quadratures.degrees_of_freedom(QS_t)
    Nq_s = Quadratures.degrees_of_freedom(QS_s)
    J_ov = spzeros(nelems_t * Nq_t, nelems_s * Nq_s)

    # Calculate element overlap pattern
    # X_ov[i,j] = overlap length between target elem i and source elem j
    for i in 1:nelems_t
        vertices_i = Topologies.vertex_coordinates(target_topo, i)
        min_i, max_i = Geometry.component(vertices_i[1], 1),
        Geometry.component(vertices_i[2], 1)
        for j in 1:nelems_s # elems coincide w nodes in FV source
            vertices_j = Topologies.vertex_coordinates(source_topo, j)
            # get interval for quadrature
            min_j, max_j = Geometry.component(vertices_j[1], 1),
            Geometry.component(vertices_j[2], 1)
            min_ov, max_ov = max(min_i, min_j), min(max_i, max_j)
            if max_ov <= min_ov
                continue
            end

            # use smaller order for overlap quadrature
            ξ_s, w_s = Quadratures.quadrature_points(FT, QS_s)
            ξ_t, w_t = Quadratures.quadrature_points(FT, QS_t)
            x_ov =
                FT(0.5) * (min_ov + max_ov) .+ FT(0.5) * (max_ov - min_ov) * ξ_t
            w = w_t
            x_t = FT(0.5) * (min_i + max_i) .+ FT(0.5) * (max_i - min_i) * ξ_t
            x_s = FT(0.5) * (min_j + max_j) .+ FT(0.5) * (max_j - min_j) * ξ_s

            # column k of I_mat gives the k-th target basis function defined on the overlap element
            I_mat_t = Quadratures.interpolation_matrix(x_ov, x_t)
            I_mat_s = Quadratures.interpolation_matrix(x_ov, x_s)

            for k in 1:Nq_t
                targ_idx = Nq_t * (i - 1) + k # global nodal index
                for l in 1:Nq_s
                    src_idx = Nq_s * (j - 1) + l
                    # (integral of src_basis * tgt_basis on overlap) / (reference elem length * overlap elem length)
                    J_ov[targ_idx, src_idx] =
                        (w' * (I_mat_t[:, k] .* I_mat_s[:, l])) ./ 2 *
                        (max_ov - min_ov)
                end
            end
        end
    end
    return J_ov
end

function overlap(
>>>>>>> bcc4a74f
    target::T,
    source::S,
) where {
    T <: SpectralElementSpace1D{<:IntervalTopology},
    S <: SpectralElementSpace1D{<:IntervalTopology},
}
    QS_t = Spaces.quadrature_style(target)
    QS_s = Spaces.quadrature_style(source)
    Nq_t = Quadratures.degrees_of_freedom(QS_t)
    Nq_s = Quadratures.degrees_of_freedom(QS_s)
    if Nq_t >= Nq_s
        return overlap_weights(target, source)
    else
        J_ov = overlap_weights(source, target)
        return J_ov'
    end
end

function overlap(
    target::T,
    source::S,
) where {
    T <: SpectralElementSpace2D{<:Topology2D, Quadratures.GL{1}},
    S <: SpectralElementSpace2D{<:Topology2D, Quadratures.GL{1}},
}
    # Calculate element overlap pattern in x-dimension
    # X_ov[i,j] = overlap length along x-dimension between target elem i and source elem j
    X_ov = fv_x_overlap(target, source)

    # Calculate element overlap pattern in y-dimension
    Y_ov = fv_y_overlap(target, source)

    return kron(Y_ov, X_ov)
end

function overlap_weights(target::T, source::S) where {T <: SpectralElementSpace1D{<:IntervalTopology}, S <: SpectralElementSpace1D{<:IntervalTopology, Quadratures.GL{1}}}
    FT = Spaces.undertype(source)
    target_topo = Spaces.topology(target)
    source_topo = Spaces.topology(source)
    nelems_t = Topologies.nlocalelems(target)
    nelems_s = Topologies.nlocalelems(source)
    QS_t = Spaces.quadrature_style(target)
    QS_s = Spaces.quadrature_style(source)
    Nq_t = Quadratures.degrees_of_freedom(QS_t)
    Nq_s = Quadratures.degrees_of_freedom(QS_s)
    J_ov = spzeros(nelems_t * Nq_t, nelems_s * Nq_s)
    
    # Calculate element overlap pattern
    # X_ov[i,j] = overlap length between target elem i and source elem j
    for i in 1:nelems_t
        vertices_i = Topologies.vertex_coordinates(target_topo, i)
        min_i, max_i = Geometry.component(vertices_i[1],1), Geometry.component(vertices_i[2],1)
        for j in 1:nelems_s # elems coincide w nodes in FV source
            vertices_j = Topologies.vertex_coordinates(source_topo, j)
            # get interval for quadrature
            min_j, max_j = Geometry.component(vertices_j[1],1), Geometry.component(vertices_j[2],1)
            min_ov, max_ov = max(min_i, min_j), min(max_i, max_j)
            if max_ov < min_ov
                continue
            end
            ξ, w = Quadratures.quadrature_points(FT, QS_t)
            x_ov = FT(0.5) * (min_ov + max_ov) .+ FT(0.5) * (max_ov - min_ov) * ξ
            x_t = FT(0.5) * (min_i + max_i) .+ FT(0.5) * (max_i - min_i) * ξ

            I_mat = Quadratures.interpolation_matrix(x_ov, x_t)
            for k in 1:Nq_t
                idx = 2(i - 1) + k
                # (integral of basis on overlap) / (reference elem length) * (overlap elem length)
                J_ov[idx, j] = w' * I_mat[:, k] ./ 2 * (max_ov - min_ov)
            end
        end
    end
    return J_ov
end

function overlap_weights(target::T, source::S) where {T <: SpectralElementSpace1D{<:IntervalTopology, Quadratures.GL{1}}, S <: SpectralElementSpace1D{<:IntervalTopology}}
    J_ov = overlap_weights(source, target)
    return J_ov'
end

function fv_x_overlap(
    target::T,
    source::S,
) where {
    T <: Union{SpectralElementSpace1D, SpectralElementSpace2D},
    S <: Union{SpectralElementSpace1D, SpectralElementSpace2D},
}
    target_topo = Spaces.topology(target)
    source_topo = Spaces.topology(source)
    ntarget, nsource = nxelems(target_topo), nxelems(source_topo)
    v1, v2 = 1, 2

    W_ov = spzeros(ntarget, nsource)
    for i in 1:ntarget
        vertices_i = Topologies.vertex_coordinates(target_topo, i)
        min_i, max_i = xcomponent(vertices_i[v1]), xcomponent(vertices_i[v2])
        for j in 1:nsource
            vertices_j = Topologies.vertex_coordinates(source_topo, j)
            min_j, max_j =
                xcomponent(vertices_j[v1]), xcomponent(vertices_j[v2])
            min_ov, max_ov = max(min_i, min_j), min(max_i, max_j)
            overlap_length = max_ov > min_ov ? max_ov - min_ov : continue
            W_ov[i, j] = overlap_length
        end
    end
    return W_ov
end

function fv_y_overlap(
    target::T,
    source::S,
) where {
    T <: Union{SpectralElementSpace1D, SpectralElementSpace2D},
    S <: Union{SpectralElementSpace1D, SpectralElementSpace2D},
}
    target_topo = Spaces.topology(target)
    source_topo = Spaces.topology(source)
    ntarget, nsource = nyelems(target_topo), nyelems(source_topo)
    nx_target, nx_source = nxelems(target_topo), nxelems(source_topo)
    elem_idx = (i, n) -> 1 + (i - 1) * n
    v1, v2 = 1, 4

    W_ov = spzeros(ntarget, nsource)
    for i in 1:ntarget
        vertices_i =
            Topologies.vertex_coordinates(target_topo, elem_idx(i, nx_target))
        min_i, max_i = ycomponent(vertices_i[v1]), ycomponent(vertices_i[v2])
        for j in 1:nsource
            vertices_j = Topologies.vertex_coordinates(
                source_topo,
                elem_idx(j, nx_source),
            )
            min_j, max_j =
                ycomponent(vertices_j[v1]), ycomponent(vertices_j[v2])
            min_ov, max_ov = max(min_i, min_j), min(max_i, max_j)
            overlap_length = max_ov > min_ov ? max_ov - min_ov : continue
            W_ov[i, j] = overlap_length
        end
    end
    return W_ov
end

nxelems(topology::Topologies.IntervalTopology) =
    Topologies.nlocalelems(topology)
nxelems(topology::Topologies.Topology2D) =
    size(Meshes.elements(topology.mesh), 1)
nyelems(topology::Topologies.Topology2D) =
    size(Meshes.elements(topology.mesh), 1)

xcomponent(x::Geometry.XPoint) = Geometry.component(x, 1)
xcomponent(xy::Geometry.XYPoint) = Geometry.component(xy, 1)
ycomponent(y::Geometry.YPoint) = Geometry.component(y, 1)
ycomponent(xy::Geometry.XYPoint) = Geometry.component(xy, 2)

"""
    local_weights(space::AbstractSpace)

Each degree of freedom is associated with a local weight J_i.
For finite volumes the local weight J_i would represent the geometric area
of the associated region. For nodal finite elements, the local weight
represents the value of the global Jacobian, or some global integral of the
associated basis function.
"""
function local_weights(space::AbstractSpace)
    wj = space.local_geometry.WJ
    return vec(parent(wj))
end

slab_value(data::DataLayouts.IJFH, i) = slab(data, i)[1, 1]
slab_value(data::DataLayouts.IFH, i) = slab(data, i)[1]<|MERGE_RESOLUTION|>--- conflicted
+++ resolved
@@ -58,17 +58,9 @@
 end
 
 """
-<<<<<<< HEAD
-    overlap_weights(target, source)
+    overlap(target, source)
 
 Computes local weights of the overlap mesh for `source` to `target` spaces.
-
-Returns sparse matrix `W` where entry `W_{ij}` gives the area that target element `i` overlaps source element `j`.
-=======
-    overlap(target, source)
-
-Computes local weights of the overlap mesh for `source` to `target` spaces.
->>>>>>> bcc4a74f
 """
 function overlap(
     target::T,
@@ -85,8 +77,6 @@
 end
 
 function overlap_weights(
-<<<<<<< HEAD
-=======
     target::T,
     source::S,
 ) where {
@@ -149,7 +139,6 @@
 end
 
 function overlap(
->>>>>>> bcc4a74f
     target::T,
     source::S,
 ) where {
