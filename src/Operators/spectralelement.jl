abstract type AbstractSpectralStyle <: Fields.AbstractFieldStyle end

struct SpectralStyle <: AbstractSpectralStyle end

struct CompositeSpectralStyle <: AbstractSpectralStyle end

"""
    SpectralElementOperator

Represents an operation that is applied to each element.

Subtypes `Op` of this should define the following:
- [`operator_return_eltype(::Op, ElTypes...)`](@ref)
- [`allocate_work(::Op, args...)`](@ref)
- [`apply_slab(::Op, work, args...)`](@ref)

Additionally, the result type `OpResult <: OperatorSlabResult` of `apply_slab` should define `get_node(::OpResult, i, j)`.
"""
abstract type SpectralElementOperator end

"""
    operator_axes(space)

Return a tuple of the axis indicies a given field operator works over.
"""
function operator_axes end

operator_axes(space::Spaces.AbstractSpace) = ()
operator_axes(space::Spaces.SpectralElementSpace1D) = (1,)
operator_axes(space::Spaces.SpectralElementSpace2D) = (1, 2)
operator_axes(space::Spaces.ExtrudedFiniteDifferenceSpace) =
    operator_axes(space.horizontal_space)

"""
    SpectralBroadcasted{Style}(op, args[,axes[, work]])

This is similar to a `Base.Broadcast.Broadcasted` object, except it contains space for an intermediate `work` storage.

This is returned by `Base.Broadcast.broadcasted(op::SpectralElementOperator)`.
"""
struct SpectralBroadcasted{Style, Op, Args, Axes, InputSpace} <:
       Base.AbstractBroadcasted
    op::Op
    args::Args
    axes::Axes
    input_space::InputSpace
end
SpectralBroadcasted{Style}(
    op::Op,
    args::Args,
    axes::Axes = nothing,
    input_space::InputSpace = nothing,
) where {Style, Op, Args, Axes, InputSpace} =
    SpectralBroadcasted{Style, Op, Args, Axes, InputSpace}(
        op,
        args,
        axes,
        input_space,
    )

input_space(arg) = axes(arg)
input_space(::SpectralElementOperator, space) = space

input_space(sbc::SpectralBroadcasted) =
    isnothing(sbc.input_space) ?
    input_space(sbc.op, tuplemap(axes, sbc.args)...) : sbc.input_space

return_space(::SpectralElementOperator, space) = space

Base.axes(sbc::SpectralBroadcasted) =
    isnothing(sbc.axes) ? return_space(sbc.op, tuplemap(axes, sbc.args)...) :
    sbc.axes

Base.Broadcast.broadcasted(op::SpectralElementOperator, args...) =
    Base.Broadcast.broadcasted(SpectralStyle(), op, args...)

Base.Broadcast.broadcasted(
    ::SpectralStyle,
    op::SpectralElementOperator,
    args...,
) = SpectralBroadcasted{SpectralStyle}(op, args)

Base.eltype(sbc::SpectralBroadcasted) =
    operator_return_eltype(sbc.op, tuplemap(eltype, sbc.args)...)

function Base.Broadcast.instantiate(
    sbc::SpectralBroadcasted{Style},
) where {Style}
    op = sbc.op
    # recursively instantiate the arguments to allocate intermediate work arrays
    args = tuplemap(Base.Broadcast.instantiate, sbc.args)
    # axes: same logic as Broadcasted
    if sbc.axes isa Nothing # Not done via dispatch to make it easier to extend instantiate(::Broadcasted{Style})
        axes = Base.axes(sbc)
    else
        axes = sbc.axes
        Base.Broadcast.check_broadcast_axes(axes, args...)
    end
    if sbc.input_space isa Nothing
        inspace = input_space(sbc)
    else
        inspace = sbc.input_space
    end
    op = typeof(op)(axes)
    return SpectralBroadcasted{Style}(op, args, axes, inspace)
end

function Base.Broadcast.instantiate(
    bc::Base.Broadcast.Broadcasted{Style},
) where {Style <: AbstractSpectralStyle}
    # recursively instantiate the arguments to allocate intermediate work arrays
    args = tuplemap(Base.Broadcast.instantiate, bc.args)
    # axes: same logic as Broadcasted
    if bc.axes isa Nothing # Not done via dispatch to make it easier to extend instantiate(::Broadcasted{Style})
        axes = Base.Broadcast.combine_axes(args...)
    else
        axes = bc.axes
        Base.Broadcast.check_broadcast_axes(axes, args...)
    end
    return Base.Broadcast.Broadcasted{Style}(bc.f, args, axes)
end

function Base.similar(sbc::SpectralBroadcasted, ::Type{Eltype}) where {Eltype}
    space = axes(sbc)
    return Field(Eltype, space)
end

function Base.similar(
    bc::Base.Broadcast.Broadcasted{<:AbstractSpectralStyle},
    ::Type{Eltype},
) where {Eltype}
    space = axes(bc)
    return Field(Eltype, space)
end

function Base.copy(sbc::SpectralBroadcasted)
    # figure out return type
    dest = similar(sbc, eltype(sbc))
    # allocate dest
    copyto!(dest, sbc)
end
Base.Broadcast.broadcastable(sbc::SpectralBroadcasted) = sbc

function Base.Broadcast.materialize(sbc::SpectralBroadcasted)
    copy(Base.Broadcast.instantiate(sbc))
end

function Base.copyto!(field_out::Field, sbc::SpectralBroadcasted)
    data_out = Fields.field_values(field_out)
    space = axes(field_out)
    Nv = Spaces.nlevels(space)
    Nh = Topologies.nlocalelems(Spaces.topology(space))
    @inbounds for h in 1:Nh, v in 1:Nv
        slab_out = slab(field_out, v, h)
        out_slab_space = slab(axes(sbc), v, h)
        in_slab_space = slab(input_space(sbc), v, h)
        _slab_args = _apply_slab_args(slab_args(sbc.args, v, h), v, h)
        copy_slab!(
            slab_out,
            apply_slab(sbc.op, out_slab_space, in_slab_space, _slab_args...),
        )
    end
    return field_out
end

function Base.Broadcast.materialize!(dest, sbc::SpectralBroadcasted)
    copyto!(dest, Base.Broadcast.instantiate(sbc))
end

function slab(
    sbc::SpectralBroadcasted{Style},
    inds...,
) where {Style <: SpectralStyle}
    _args = slab_args(sbc.args, inds...)
    _axes = slab(axes(sbc), inds...)
    SpectralBroadcasted{Style}(sbc.op, _args, _axes, sbc.input_space)
end

function slab(
    bc::Base.Broadcast.Broadcasted{Style},
    inds...,
) where {Style <: AbstractSpectralStyle}
    _args = slab_args(bc.args, inds...)
    _axes = slab(axes(bc), inds...)
    Base.Broadcast.Broadcasted{Style}(bc.f, _args, _axes)
end

function Base.copyto!(
    field_out::Field,
    bc::Base.Broadcast.Broadcasted{Style},
) where {Style <: AbstractSpectralStyle}
    space = axes(field_out)
    topology = Spaces.topology(space)
    Nv = Spaces.nlevels(space)::Int
    Nh = Topologies.nlocalelems(topology)::Int
    @inbounds for h in 1:Nh, v in 1:Nv
        slab_out = slab(field_out, v, h)
        _slab_args = _apply_slab_args(slab_args(bc.args, v, h), v, h)
        copy_slab!(
            slab_out,
            Base.Broadcast.Broadcasted{Style}(bc.f, _slab_args, axes(slab_out)),
        )
    end
    return field_out
end

function copy_slab!(slab_out::Fields.SlabField1D, res)
    space = axes(slab_out)
    Nq = Quadratures.degrees_of_freedom(space.quadrature_style)::Int
    @inbounds for i in 1:Nq
        set_node!(slab_out, i, get_node(res, i))
    end
    return slab_out
end

function copy_slab!(slab_out::Fields.SlabField2D, res)
    space = axes(slab_out)
    Nq = Quadratures.degrees_of_freedom(space.quadrature_style)::Int
    @inbounds for j in 1:Nq, i in 1:Nq
        set_node!(slab_out, i, j, get_node(res, i, j))
    end
    return slab_out
end

# 1D get/set node

# 1D intermediate slab data types
Base.@propagate_inbounds function get_node(v::MVector, i)
    v[i]
end

Base.@propagate_inbounds function get_node(v::SVector, i)
    v[i]
end

Base.@propagate_inbounds function get_node(scalar, i)
    scalar[]
end

Base.@propagate_inbounds function get_node(field::Fields.SlabField1D, i)
    getindex(Fields.field_values(field), i)
end

Base.@propagate_inbounds function get_node(bc::Base.Broadcast.Broadcasted, i)
    args = tuplemap(bc.args) do arg
        Base.@_propagate_inbounds_meta
        get_node(arg, i)
    end
    bc.f(args...)
end

Base.@propagate_inbounds set_node!(field::Fields.SlabField1D, i, val) =
    setindex!(Fields.field_values(field), val, i)

# 2D get/set node
Base.@propagate_inbounds function get_node(v::MMatrix, i, j)
    v[i, j]
end

Base.@propagate_inbounds function get_node(v::SMatrix, i, j)
    v[i, j]
end

Base.@propagate_inbounds function get_node(scalar, i, j)
    scalar[]
end

Base.@propagate_inbounds function get_node(field::Fields.SlabField2D, i, j)
    getindex(Fields.field_values(field), i, j)
end

Base.@propagate_inbounds function get_node(bc::Base.Broadcast.Broadcasted, i, j)
    args = tuplemap(bc.args) do arg
        Base.@_propagate_inbounds_meta
        get_node(arg, i, j)
    end
    bc.f(args...)
end

Base.@propagate_inbounds function set_node!(
    field::Fields.SlabField2D,
    i,
    j,
    val,
)
    setindex!(Fields.field_values(field), val, i, j)
end

# Broadcast recursive machinery
@inline _apply_slab_args(args::Tuple, inds...) = (
    _apply_slab(args[1], inds...),
    _apply_slab_args(Base.tail(args), inds...)...,
)
@inline _apply_slab_args(args::Tuple{Any}, inds...) =
    (_apply_slab(args[1], inds...),)
@inline _apply_slab_args(args::Tuple{}, inds...) = ()

@inline _apply_slab(x, inds...) = x
@inline _apply_slab(sbc::SpectralBroadcasted, inds...) = apply_slab(
    sbc.op,
    slab(axes(sbc), inds...),
    slab(input_space(sbc), inds...),
    _apply_slab_args(sbc.args, inds...)...,
)
@inline _apply_slab(
    bc::Base.Broadcast.Broadcasted{CompositeSpectralStyle},
    inds...,
) = Base.Broadcast.Broadcasted{CompositeSpectralStyle}(
    bc.f,
    _apply_slab_args(bc.args, inds...),
    bc.axes,
)

function Base.Broadcast.BroadcastStyle(
    ::Type{SB},
) where {SB <: SpectralBroadcasted}
    CompositeSpectralStyle()
end

function Base.Broadcast.BroadcastStyle(
    ::CompositeSpectralStyle,
    ::Fields.AbstractFieldStyle,
)
    CompositeSpectralStyle()
end


"""
    div = Divergence()
    div.(u)

Computes the per-element spectral (strong) divergence of a vector field ``u``.

The divergence of a vector field ``u`` is defined as
```math
\\nabla \\cdot u = \\sum_i \\frac{1}{J} \\frac{\\partial (J u^i)}{\\partial \\xi^i}
```
where ``J`` is the Jacobian determinant, ``u^i`` is the ``i``th contravariant
component of ``u``.

This is discretized by
```math
\\sum_i I \\left\\{\\frac{1}{J} \\frac{\\partial (I\\{J u^i\\})}{\\partial \\xi^i} \\right\\}
```
where ``I\\{x\\}`` is the interpolation operator that projects to the
unique polynomial interpolating ``x`` at the quadrature points. In matrix
form, this can be written as
```math
J^{-1} \\sum_i D_i J u^i
```
where ``D_i`` is the derivative matrix along the ``i``th dimension

## References
 - Taylor and Fournier (2010), equation 15
"""
struct Divergence{I} <: SpectralElementOperator end
Divergence() = Divergence{()}()
Divergence{()}(space) = Divergence{operator_axes(space)}()

operator_return_eltype(op::Divergence{I}, ::Type{S}) where {I, S} =
    RecursiveApply.rmaptype(Geometry.divergence_result_type, S)

function apply_slab(op::Divergence{(1,)}, slab_space, _, slab_data)
    slab_local_geometry = Spaces.local_geometry_data(slab_space)
    FT = Spaces.undertype(slab_space)
    QS = Spaces.quadrature_style(slab_space)
    Nq = Quadratures.degrees_of_freedom(QS)
    D = Quadratures.differentiation_matrix(FT, QS)
    # allocate temp output
    RT = operator_return_eltype(op, eltype(slab_data))
    out = StaticArrays.MVector{Nq, RT}(undef)
    DataLayouts._mzero!(out, FT)
    @inbounds for i in 1:Nq
        local_geometry = slab_local_geometry[i]
        Jv¹ =
            local_geometry.J ⊠ RecursiveApply.rmap(
                v -> Geometry.contravariant1(v, local_geometry),
                get_node(slab_data, i),
            )
        for ii in 1:Nq
            out[ii] = out[ii] ⊞ (D[ii, i] ⊠ Jv¹)
        end
    end
    @inbounds for i in 1:Nq
        local_geometry = slab_local_geometry[i]
        out[i] = RecursiveApply.rdiv(out[i], local_geometry.J)
    end
    return SVector(out)
end

function apply_slab(op::Divergence{(1, 2)}, slab_space, _, slab_data)
    slab_local_geometry = Spaces.local_geometry_data(slab_space)
    FT = Spaces.undertype(slab_space)
    QS = Spaces.quadrature_style(slab_space)
    Nq = Quadratures.degrees_of_freedom(QS)
    D = Quadratures.differentiation_matrix(FT, QS)
    # allocate temp output
    RT = operator_return_eltype(op, eltype(slab_data))
    out = StaticArrays.MMatrix{Nq, Nq, RT}(undef)
    DataLayouts._mzero!(out, FT)
    @inbounds for j in 1:Nq, i in 1:Nq
        local_geometry = slab_local_geometry[i, j]
        Jv¹ =
            local_geometry.J ⊠ RecursiveApply.rmap(
                v -> Geometry.contravariant1(v, local_geometry),
                get_node(slab_data, i, j),
            )
        for ii in 1:Nq
            out[ii, j] = out[ii, j] ⊞ (D[ii, i] ⊠ Jv¹)
        end
        Jv² =
            local_geometry.J ⊠ RecursiveApply.rmap(
                v -> Geometry.contravariant2(v, local_geometry),
                get_node(slab_data, i, j),
            )
        for jj in 1:Nq
            out[i, jj] = out[i, jj] ⊞ (D[jj, j] ⊠ Jv²)
        end
    end
    @inbounds for j in 1:Nq, i in 1:Nq
        local_geometry = slab_local_geometry[i, j]
        out[i, j] = RecursiveApply.rdiv(out[i, j], local_geometry.J)
    end
    return SMatrix(out)
end


"""
    wdiv = WeakDivergence()
    wdiv.(u)

Computes the "weak divergence" of a vector field `u`.

This is defined as the scalar field ``\\theta \\in \\mathcal{V}_0`` such that
for all ``\\phi\\in \\mathcal{V}_0``
```math
\\int_\\Omega \\phi \\theta \\, d \\Omega
=
- \\int_\\Omega (\\nabla \\phi) \\cdot u \\,d \\Omega
```
where ``\\mathcal{V}_0`` is the space of ``u``.

This arises as the contribution of the volume integral after by applying
integration by parts to the weak form expression of the divergence
```math
\\int_\\Omega \\phi (\\nabla \\cdot u) \\, d \\Omega
=
- \\int_\\Omega (\\nabla \\phi) \\cdot u \\,d \\Omega
+ \\oint_{\\partial \\Omega} \\phi (u \\cdot n) \\,d \\sigma
```

It can be written in matrix form as
```math
ϕ^\\top WJ θ = - \\sum_i (D_i ϕ)^\\top WJ u^i
```
which reduces to
```math
θ = -(WJ)^{-1} \\sum_i D_i^\\top WJ u^i
```
where
 - ``J`` is the diagonal Jacobian matrix
 - ``W`` is the diagonal matrix of quadrature weights
 - ``D_i`` is the derivative matrix along the ``i``th dimension
"""
struct WeakDivergence{I} <: SpectralElementOperator end
WeakDivergence() = WeakDivergence{()}()
WeakDivergence{()}(space) = WeakDivergence{operator_axes(space)}()

operator_return_eltype(::WeakDivergence{I}, ::Type{S}) where {I, S} =
    RecursiveApply.rmaptype(Geometry.divergence_result_type, S)

function apply_slab(op::WeakDivergence{(1, 2)}, slab_space, _, slab_data)
    slab_local_geometry = Spaces.local_geometry_data(slab_space)
    FT = Spaces.undertype(slab_space)
    QS = Spaces.quadrature_style(slab_space)
    Nq = Quadratures.degrees_of_freedom(QS)
    D = Quadratures.differentiation_matrix(FT, QS)
    RT = operator_return_eltype(op, eltype(slab_data))
    # allocate temp output
    out = StaticArrays.MMatrix{Nq, Nq, RT}(undef)
    DataLayouts._mzero!(out, FT)
    @inbounds for j in 1:Nq, i in 1:Nq
        local_geometry = slab_local_geometry[i, j]
        WJv¹ =
            local_geometry.WJ ⊠ RecursiveApply.rmap(
                v -> Geometry.contravariant1(v, local_geometry),
                get_node(slab_data, i, j),
            )
        for ii in 1:Nq
            out[ii, j] = out[ii, j] ⊞ (D[i, ii] ⊠ WJv¹)
        end
        WJv² =
            local_geometry.WJ ⊠ RecursiveApply.rmap(
                v -> Geometry.contravariant2(v, local_geometry),
                get_node(slab_data, i, j),
            )
        for jj in 1:Nq
            out[i, jj] = out[i, jj] ⊞ (D[j, jj] ⊠ WJv²)
        end
    end
    @inbounds for j in 1:Nq, i in 1:Nq
        local_geometry = slab_local_geometry[i, j]
        out[i, j] = RecursiveApply.rdiv(out[i, j], ⊟(local_geometry.WJ))
    end
    return SMatrix(out)
end

"""

    grad = Gradient()
    grad.(f)

Compute the (strong) gradient of `f` on each element, returning a
`CovariantVector`-field.

The ``i``th covariant component of the gradient is the partial derivative with
respect to the reference element:
```math
(\\nabla f)_i = \\frac{\\partial f}{\\partial \\xi^i}
```

Discretely, this can be written in matrix form as
```math
D_i f
```
where ``D_i`` is the derivative matrix along the ``i``th dimension
"""
struct Gradient{I} <: SpectralElementOperator end
Gradient() = Gradient{()}()
Gradient{()}(space) = Gradient{operator_axes(space)}()

operator_return_eltype(::Gradient{I}, ::Type{S}) where {I, S} =
    RecursiveApply.rmaptype(T -> Geometry.gradient_result_type(Val(I), T), S)

function apply_slab(op::Gradient{(1,)}, slab_space, _, slab_data)
    FT = Spaces.undertype(slab_space)
    QS = Spaces.quadrature_style(slab_space)
    Nq = Quadratures.degrees_of_freedom(QS)
    D = Quadratures.differentiation_matrix(FT, QS)
    # allocate temp output
    RT = operator_return_eltype(op, eltype(slab_data))
    out = StaticArrays.MVector{Nq, RT}(undef)
    DataLayouts._mzero!(out, FT)
    @inbounds for i in 1:Nq
        x = get_node(slab_data, i)
        for ii in 1:Nq
            ∂f∂ξ = Geometry.Covariant1Vector(D[ii, i]) ⊗ x
            out[ii] += ∂f∂ξ
        end
    end
    return SVector(out)
end

function apply_slab(op::Gradient{(1, 2)}, slab_space, _, slab_data)
    FT = Spaces.undertype(slab_space)
    QS = Spaces.quadrature_style(slab_space)
    Nq = Quadratures.degrees_of_freedom(QS)
    D = Quadratures.differentiation_matrix(FT, QS)
    # allocate temp output
    RT = operator_return_eltype(op, eltype(slab_data))
    out = StaticArrays.MMatrix{Nq, Nq, RT}(undef)
    DataLayouts._mzero!(out, FT)
    @inbounds for j in 1:Nq, i in 1:Nq
        x = get_node(slab_data, i, j)
        for ii in 1:Nq
            ∂f∂ξ₁ = Geometry.Covariant12Vector(D[ii, i], zero(eltype(D))) ⊗ x
            out[ii, j] = out[ii, j] ⊞ ∂f∂ξ₁
        end
        for jj in 1:Nq
            ∂f∂ξ₂ = Geometry.Covariant12Vector(zero(eltype(D)), D[jj, j]) ⊗ x
            out[i, jj] = out[i, jj] ⊞ ∂f∂ξ₂
        end
    end
    return SMatrix(out)
end


"""
    wgrad = WeakGradient()
    wgrad.(f)

Compute the "weak gradient" of `f` on each element.

This is defined as the the vector field ``\\theta \\in \\mathcal{V}_0`` such
that for all ``\\phi \\in \\mathcal{V}_0``
```math
\\int_\\Omega \\phi \\cdot \\theta \\, d \\Omega
=
- \\int_\\Omega (\\nabla \\cdot \\phi) f \\, d\\Omega
```
where ``\\mathcal{V}_0`` is the space of ``f``.

This arises from the contribution of the volume integral after by applying
integration by parts to the weak form expression of the gradient
```math
\\int_\\Omega \\phi \\cdot (\\nabla f) \\, d \\Omega
=
- \\int_\\Omega f (\\nabla \\cdot \\phi) \\, d\\Omega
+ \\oint_{\\partial \\Omega} f (\\phi \\cdot n) \\, d \\sigma
```

In matrix form, this becomes
```math
{\\phi^i}^\\top W J \\theta_i = - ( J^{-1} D_i J \\phi^i )^\\top W J f
```
which reduces to
```math
\\theta_i = -W^{-1} D_i^\\top W f
```
where ``D_i`` is the derivative matrix along the ``i``th dimension.
"""
struct WeakGradient{I} <: SpectralElementOperator end
WeakGradient() = WeakGradient{()}()
WeakGradient{()}(space) = WeakGradient{operator_axes(space)}()

operator_return_eltype(::WeakGradient{I}, ::Type{S}) where {I, S} =
    RecursiveApply.rmaptype(T -> Geometry.gradient_result_type(Val(I), T), S)

function apply_slab(op::WeakGradient{(1,)}, slab_space, _, slab_data)
    slab_local_geometry = Spaces.local_geometry_data(slab_space)
    FT = Spaces.undertype(slab_space)
    QS = Spaces.quadrature_style(slab_space)
    Nq = Quadratures.degrees_of_freedom(QS)
    D = Quadratures.differentiation_matrix(FT, QS)
    # allocate temp output
    RT = operator_return_eltype(op, eltype(slab_data))
    out = StaticArrays.MVector{Nq, RT}(undef)
    DataLayouts._mzero!(out, FT)
    @inbounds for i in 1:Nq
        local_geometry = slab_local_geometry[i]
        W = local_geometry.WJ / local_geometry.J
        Wx = W ⊠ get_node(slab_data, i)
        for ii in 1:Nq
            Dᵀ₁Wf = Geometry.Covariant1Vector(D[i, ii]) ⊗ Wx
            out[ii] = out[ii] ⊟ Dᵀ₁Wf
        end
    end
    @inbounds for i in 1:Nq
        local_geometry = slab_local_geometry[i]
        W = local_geometry.WJ / local_geometry.J
        out[i] = RecursiveApply.rdiv(out[i], W)
    end
    return SVector(out)
end

function apply_slab(op::WeakGradient{(1, 2)}, slab_space, _, slab_data)
    slab_local_geometry = Spaces.local_geometry_data(slab_space)
    FT = Spaces.undertype(slab_space)
    QS = Spaces.quadrature_style(slab_space)
    Nq = Quadratures.degrees_of_freedom(QS)
    D = Quadratures.differentiation_matrix(FT, QS)
    # allocate temp output
    RT = operator_return_eltype(op, eltype(slab_data))
    out = StaticArrays.MMatrix{Nq, Nq, RT}(undef)
    DataLayouts._mzero!(out, FT)
    @inbounds for j in 1:Nq, i in 1:Nq
        local_geometry = slab_local_geometry[i, j]
        W = local_geometry.WJ / local_geometry.J
        Wx = W ⊠ get_node(slab_data, i, j)
        for ii in 1:Nq
            Dᵀ₁Wf = Geometry.Covariant12Vector(D[i, ii], zero(eltype(D))) ⊗ Wx
            out[ii, j] = out[ii, j] ⊟ Dᵀ₁Wf
        end
        for jj in 1:Nq
            Dᵀ₂Wf = Geometry.Covariant12Vector(zero(eltype(D)), D[j, jj]) ⊗ Wx
            out[i, jj] = out[i, jj] ⊟ Dᵀ₂Wf
        end
    end
    @inbounds for j in 1:Nq, i in 1:Nq
        local_geometry = slab_local_geometry[i, j]
        W = local_geometry.WJ / local_geometry.J
        out[i, j] = RecursiveApply.rdiv(out[i, j], W)
    end
    return SMatrix(out)
end

abstract type CurlSpectralElementOperator <: SpectralElementOperator end

"""
    curl = Curl()
    curl.(u)

Computes the per-element spectral (strong) curl of a vector field ``u``.

The curl of a vector field ``u`` is a vector field with contravariant components
```math
(\\nabla \\times u)^i = \\frac{1}{J} \\sum_{jk} \\epsilon^{ijk} \\frac{\\partial u_k}{\\partial \\xi^j}
```
where ``J`` is the Jacobian determinant, ``u_k`` is the ``k``th covariant
component of ``u``, and ``\\epsilon^{ijk}`` are the [Levi-Civita
symbols](https://en.wikipedia.org/wiki/Levi-Civita_symbol#Three_dimensions_2).
In other words
```math
\\begin{bmatrix}
  (\\nabla \\times u)^1 \\\\
  (\\nabla \\times u)^2 \\\\
  (\\nabla \\times u)^3
\\end{bmatrix}
=
\\frac{1}{J} \\begin{bmatrix}
  \\frac{\\partial u_3}{\\partial \\xi^2} - \\frac{\\partial u_2}{\\partial \\xi^3} \\\\
  \\frac{\\partial u_1}{\\partial \\xi^3} - \\frac{\\partial u_3}{\\partial \\xi^1} \\\\
  \\frac{\\partial u_2}{\\partial \\xi^1} - \\frac{\\partial u_1}{\\partial \\xi^2}
\\end{bmatrix}
```

In matrix form, this becomes
```math
\\epsilon^{ijk} J^{-1} D_j u_k
```
Note that unused dimensions will be dropped: e.g. the 2D curl of a
`Covariant12Vector`-field will return a `Contravariant3Vector`.

"""
struct Curl{I} <: CurlSpectralElementOperator end
Curl() = Curl{()}()
Curl{()}(space) = Curl{operator_axes(space)}()

operator_return_eltype(::Curl{I}, ::Type{S}) where {I, S} =
    RecursiveApply.rmaptype(T -> Geometry.curl_result_type(Val(I), T), S)

function apply_slab(op::Curl{(1, 2)}, slab_space, _, slab_data)
    slab_local_geometry = Spaces.local_geometry_data(slab_space)
    FT = Spaces.undertype(slab_space)
    QS = Spaces.quadrature_style(slab_space)
    Nq = Quadratures.degrees_of_freedom(QS)
    D = Quadratures.differentiation_matrix(FT, QS)
    # allocate temp output
    RT = operator_return_eltype(op, eltype(slab_data))
    out = StaticArrays.MMatrix{Nq, Nq, RT}(undef)
    DataLayouts._mzero!(out, FT)
    if RT <: Geometry.Contravariant3Vector
        @inbounds for j in 1:Nq, i in 1:Nq
            v₁ = Geometry.covariant1(
                get_node(slab_data, i, j),
                slab_local_geometry[i, j],
            )
            for jj in 1:Nq
                D₂v₁ = D[jj, j] ⊠ v₁
                out[i, jj] =
                    out[i, jj] ⊞ Geometry.Contravariant3Vector(
                        ⊟(D₂v₁),
                        slab_local_geometry[i, jj],
                    )
            end
            v₂ = Geometry.covariant2(
                get_node(slab_data, i, j),
                slab_local_geometry[i, j],
            )
            for ii in 1:Nq
                D₁v₂ = D[ii, i] ⊠ v₂
                out[ii, j] =
                    out[ii, j] ⊞ Geometry.Contravariant3Vector(
                        D₁v₂,
                        slab_local_geometry[ii, j],
                    )
            end
        end
    elseif RT <: Geometry.Contravariant12Vector
        @inbounds for j in 1:Nq, i in 1:Nq
            v₃ = Geometry.covariant3(
                get_node(slab_data, i, j),
                slab_local_geometry[i, j],
            )
            for ii in 1:Nq
                D₁v₃ = D[ii, i] ⊠ v₃
                out[ii, j] =
                    out[ii, j] ⊞
                    Geometry.Contravariant12Vector(zero(D₁v₃), ⊟(D₁v₃))
            end
            for jj in 1:Nq
                D₂v₃ = D[jj, j] ⊠ v₃
                out[i, jj] =
                    out[i, jj] ⊞
                    Geometry.Contravariant12Vector(D₂v₃, zero(D₂v₃))
            end
        end
    else
        error("invalid return type: $RT")
    end
    @inbounds for j in 1:Nq, i in 1:Nq
        local_geometry = slab_local_geometry[i, j]
        out[i, j] = RecursiveApply.rdiv(out[i, j], local_geometry.J)
    end
    return SMatrix(out)
end

function apply_slab(op::Curl{(1,)}, slab_space, _, slab_data)
    slab_local_geometry = Spaces.local_geometry_data(slab_space)
    FT = Spaces.undertype(slab_space)
    QS = Spaces.quadrature_style(slab_space)
    Nq = Quadratures.degrees_of_freedom(QS)
    D = Quadratures.differentiation_matrix(FT, QS)
    # allocate temp output
    RT = operator_return_eltype(op, eltype(slab_data))
    out = StaticArrays.MVector{Nq, RT}(undef)
    DataLayouts._mzero!(out, FT)
    if RT <: Geometry.Contravariant2Vector
        @inbounds for i in 1:Nq
            v₃ = Geometry.covariant3(
                get_node(slab_data, i),
                slab_local_geometry[i],
            )
            for ii in 1:Nq
                D₁v₃ = D[ii, i] ⊠ v₃
                out[ii] = out[ii] ⊞ Geometry.Contravariant2Vector(⊟(D₁v₃))
            end
        end
    else
        error("invalid return type: $RT")
    end
    @inbounds for i in 1:Nq
        local_geometry = slab_local_geometry[i]
        out[i] = RecursiveApply.rdiv(out[i], local_geometry.J)
    end
    return SVector(out)
end

"""
    wcurl = WeakCurl()
    wcurl.(u)

Computes the "weak curl" on each element of a vector field `u`.

This is defined as the vector field ``\\theta \\in \\mathcal{V}_0`` such that
for all ``\\phi \\in \\mathcal{V}_0``
```math
\\int_\\Omega \\phi \\cdot \\theta \\, d \\Omega
=
\\int_\\Omega (\\nabla \\times \\phi) \\cdot u \\,d \\Omega
```
where ``\\mathcal{V}_0`` is the space of ``f``.

This arises from the contribution of the volume integral after by applying
integration by parts to the weak form expression of the curl
```math
\\int_\\Omega \\phi \\cdot (\\nabla \\times u) \\,d\\Omega
=
\\int_\\Omega (\\nabla \\times \\phi) \\cdot u \\,d \\Omega
- \\oint_{\\partial \\Omega} (\\phi \\times u) \\cdot n \\,d\\sigma
```

In matrix form, this becomes
```math
{\\phi_i}^\\top W J \\theta^i = (J^{-1} \\epsilon^{kji} D_j \\phi_i)^\\top W J u_k
```
which, by using the anti-symmetry of the Levi-Civita symbol, reduces to
```math
\\theta^i = - \\epsilon^{ijk} (WJ)^{-1} D_j^\\top W u_k
```
"""
struct WeakCurl{I} <: CurlSpectralElementOperator end
WeakCurl() = WeakCurl{()}()
WeakCurl{()}(space) = WeakCurl{operator_axes(space)}()

operator_return_eltype(::WeakCurl{I}, ::Type{S}) where {I, S} =
    RecursiveApply.rmaptype(T -> Geometry.curl_result_type(Val(I), T), S)


function apply_slab(op::WeakCurl{(1, 2)}, slab_space, _, slab_data)
    slab_local_geometry = Spaces.local_geometry_data(slab_space)
    FT = Spaces.undertype(slab_space)
    QS = Spaces.quadrature_style(slab_space)
    Nq = Quadratures.degrees_of_freedom(QS)
    D = Quadratures.differentiation_matrix(FT, QS)
    # allocate temp output
    RT = operator_return_eltype(op, eltype(slab_data))
    out = StaticArrays.MMatrix{Nq, Nq, RT}(undef)
    DataLayouts._mzero!(out, FT)
    if RT <: Geometry.Contravariant3Vector
        @inbounds for j in 1:Nq, i in 1:Nq
            local_geometry = slab_local_geometry[i, j]
            W = local_geometry.WJ / local_geometry.J
            Wv₁ =
                W ⊠ Geometry.covariant1(
                    get_node(slab_data, i, j),
                    slab_local_geometry[i, j],
                )
            for jj in 1:Nq
                Dᵀ₂Wv₁ = D[j, jj] ⊠ Wv₁
                out[i, jj] =
                    out[i, jj] ⊞ Geometry.Contravariant3Vector(
                        Dᵀ₂Wv₁,
                        slab_local_geometry[i, jj],
                    )
            end
            Wv₂ =
                W ⊠ Geometry.covariant2(
                    get_node(slab_data, i, j),
                    slab_local_geometry[i, j],
                )
            for ii in 1:Nq
                Dᵀ₁Wv₂ = D[i, ii] ⊠ Wv₂
                out[ii, j] =
                    out[ii, j] ⊞ Geometry.Contravariant3Vector(
                        ⊟(Dᵀ₁Wv₂),
                        slab_local_geometry[ii, j],
                    )
            end
        end
    elseif RT <: Geometry.Contravariant12Vector
        @inbounds for j in 1:Nq, i in 1:Nq
            local_geometry = slab_local_geometry[i, j]
            W = local_geometry.WJ / local_geometry.J
            Wv₃ =
                W ⊠ Geometry.covariant3(
                    get_node(slab_data, i, j),
                    slab_local_geometry[i, j],
                )
            for ii in 1:Nq
                Dᵀ₁Wv₃ = D[i, ii] ⊠ Wv₃
                out[ii, j] =
                    out[ii, j] ⊞
                    Geometry.Contravariant12Vector(zero(Dᵀ₁Wv₃), Dᵀ₁Wv₃)
            end
            for jj in 1:Nq
                Dᵀ₂Wv₃ = D[j, jj] ⊠ Wv₃
                out[i, jj] =
                    out[i, jj] ⊞
                    Geometry.Contravariant12Vector(⊟(Dᵀ₂Wv₃), zero(Dᵀ₂Wv₃))
            end
        end
    else
        error("invalid return type: $RT")
    end
    for j in 1:Nq, i in 1:Nq
        local_geometry = slab_local_geometry[i, j]
        out[i, j] = RecursiveApply.rdiv(out[i, j], local_geometry.WJ)
    end
    return SMatrix(out)
end

# interplation / restriction
abstract type TensorOperator <: SpectralElementOperator end

input_space(op::TensorOperator, inspace) = inspace
return_space(op::TensorOperator, inspace) = op.space
operator_return_eltype(::TensorOperator, ::Type{S}) where {S} = S

"""
    i = Interpolate(space)
    i.(f)

Interpolates `f` to the `space`. If `space` has equal or higher polynomial
degree as the space of `f`, this is exact, otherwise it will be lossy.

In matrix form, it is the linear operator
```math
I = \\bigotimes_i I_i
```
where ``I_i`` is the barycentric interpolation matrix in the ``i``th dimension.

See also [`Restrict`](@ref).
"""
struct Interpolate{I, S} <: TensorOperator
    space::S
end
Interpolate(space) = Interpolate{operator_axes(space), typeof(space)}(space)

function apply_slab(
    op::Interpolate{(1,)},
    slab_space_out,
    slab_space_in,
    slab_data,
)
    FT = Spaces.undertype(slab_space_out)
    QS_in = Spaces.quadrature_style(slab_space_in)
    QS_out = Spaces.quadrature_style(slab_space_out)
    Nq_in = Quadratures.degrees_of_freedom(QS_in)
    Nq_out = Quadratures.degrees_of_freedom(QS_out)
    Imat = Quadratures.interpolation_matrix(FT, QS_out, QS_in)
    S = eltype(slab_data)
    slab_data_out = MVector{Nq_out, S}(undef)
    @inbounds for i in 1:Nq_out
        # manually inlined rmatmul with slab_getnode
        r = Imat[i, 1] ⊠ get_node(slab_data, 1)
        for ii in 2:Nq_in
            r = RecursiveApply.rmuladd(Imat[i, ii], get_node(slab_data, ii), r)
        end
        slab_data_out[i] = r
    end
    return slab_data_out
end

function apply_slab(
    op::Interpolate{(1, 2)},
    slab_space_out,
    slab_space_in,
    slab_data,
)
    FT = Spaces.undertype(slab_space_out)
    QS_in = Spaces.quadrature_style(slab_space_in)
    QS_out = Spaces.quadrature_style(slab_space_out)
    Nq_in = Quadratures.degrees_of_freedom(QS_in)
    Nq_out = Quadratures.degrees_of_freedom(QS_out)
    Imat = Quadratures.interpolation_matrix(FT, QS_out, QS_in)
    S = eltype(slab_data)
    # temporary storage
    temp = MArray{Tuple{Nq_out, Nq_in}, S, 2, Nq_out * Nq_in}(undef)
    slab_data_out = MArray{Tuple{Nq_out, Nq_out}, S, 2, Nq_out * Nq_out}(undef)
    @inbounds for j in 1:Nq_in, i in 1:Nq_out
        # manually inlined rmatmul1 with slab get_node
        # we do this to remove one allocated intermediate array
        r = Imat[i, 1] ⊠ get_node(slab_data, 1, j)
        for ii in 2:Nq_in
            r = RecursiveApply.rmuladd(
                Imat[i, ii],
                get_node(slab_data, ii, j),
                r,
            )
        end
        temp[i, j] = r
    end
    @inbounds for j in 1:Nq_out, i in 1:Nq_out
        slab_data_out[i, j] = RecursiveApply.rmatmul2(Imat, temp, i, j)
    end
    return SMatrix(slab_data_out)
end


"""
    r = Restrict(space)
    r.(f)

Computes the projection of a field `f` on ``\\mathcal{V}_0`` to a lower degree
polynomial space `space` (``\\mathcal{V}_0^*``). `space` must be on the same
topology as the space of `f`, but have a lower polynomial degree.

It is defined as the field ``\\theta \\in \\mathcal{V}_0^*`` such that for all ``\\phi \\in \\mathcal{V}_0^*``
```math
\\int_\\Omega \\phi \\theta \\,d\\Omega = \\int_\\Omega \\phi f \\,d\\Omega
```
In matrix form, this is
```math
\\phi^\\top W^* J^* \\theta = (I \\phi)^\\top WJ f
```
where ``W^*`` and ``J^*`` are the quadrature weights and Jacobian determinant of
``\\mathcal{V}_0^*``, and ``I`` is the interpolation operator (see [`Interpolate`](@ref))
from ``\\mathcal{V}_0^*`` to ``\\mathcal{V}_0``. This reduces to
```math
\\theta = (W^* J^*)^{-1} I^\\top WJ f
```
"""
struct Restrict{I, S} <: TensorOperator
    space::S
end
Restrict(space) = Restrict{operator_axes(space), typeof(space)}(space)

function apply_slab(
    op::Restrict{(1,)},
    slab_space_out,
    slab_space_in,
    slab_data,
)
    FT = Spaces.undertype(slab_space_out)
    QS_in = Spaces.quadrature_style(slab_space_in)
    QS_out = Spaces.quadrature_style(slab_space_out)
    Nq_in = Quadratures.degrees_of_freedom(QS_in)
    Nq_out = Quadratures.degrees_of_freedom(QS_out)
    ImatT = Quadratures.interpolation_matrix(FT, QS_in, QS_out)' # transpose
    S = eltype(slab_data)
    slab_data_out = MVector{Nq_out, S}(undef)
    slab_local_geometry_in = Spaces.local_geometry_data(slab_space_in)
    slab_local_geometry_out = Spaces.local_geometry_data(slab_space_out)
    WJ_in = slab_local_geometry_in.WJ
    WJ_out = slab_local_geometry_out.WJ
    @inbounds for i in 1:Nq_out
        # manually inlined rmatmul with slab get_node
        r = ImatT[i, 1] ⊠ (WJ_in[1] ⊠ get_node(slab_data, 1))
        for ii in 2:Nq_in
            WJ_node = WJ_in[ii] ⊠ get_node(slab_data, ii)
            r = RecursiveApply.rmuladd(ImatT[i, ii], WJ_node, r)
        end
        slab_data_out[i] = RecursiveApply.rdiv(r, WJ_out[i])
    end
    return slab_data_out
end

function apply_slab(
    op::Restrict{(1, 2)},
    slab_space_out,
    slab_space_in,
    slab_data,
)
    FT = Spaces.undertype(slab_space_out)
    QS_in = Spaces.quadrature_style(slab_space_in)
    QS_out = Spaces.quadrature_style(slab_space_out)
    Nq_in = Quadratures.degrees_of_freedom(QS_in)
    Nq_out = Quadratures.degrees_of_freedom(QS_out)
    ImatT = Quadratures.interpolation_matrix(FT, QS_in, QS_out)' # transpose
    S = eltype(slab_data)
    # temporary storage
    temp = MArray{Tuple{Nq_out, Nq_in}, S, 2, Nq_out * Nq_in}(undef)
    slab_data_out = MArray{Tuple{Nq_out, Nq_out}, S, 2, Nq_out * Nq_out}(undef)
    slab_local_geometry_in = Spaces.local_geometry_data(slab_space_in)
    slab_local_geometry_out = Spaces.local_geometry_data(slab_space_out)
    WJ_in = slab_local_geometry_in.WJ
    WJ_out = slab_local_geometry_out.WJ
    @inbounds for j in 1:Nq_in, i in 1:Nq_out
        # manually inlined rmatmul1 with slab get_node
        r = ImatT[i, 1] ⊠ (WJ_in[1, j] ⊠ get_node(slab_data, 1, j))
        for ii in 2:Nq_in
            WJ_node = WJ_in[ii, j] ⊠ get_node(slab_data, ii, j)
            r = RecursiveApply.rmuladd(ImatT[i, ii], WJ_node, r)
        end
        temp[i, j] = r
    end
    @inbounds for j in 1:Nq_out, i in 1:Nq_out
        slab_data_out[i, j] = RecursiveApply.rdiv(
            RecursiveApply.rmatmul2(ImatT, temp, i, j),
            WJ_out[i, j],
        )
    end
    return SMatrix(slab_data_out)
end


"""
    tensor_product!(out, in, M)
    tensor_product!(inout, M)

Computes the tensor product `out = (M ⊗ M) * in` on each element.
"""
function tensor_product! end

function tensor_product!(
    out::DataLayouts.Data1DX{S, Ni_out},
    in::DataLayouts.Data1DX{S, Ni_in},
    M::SMatrix{Ni_out, Ni_in},
) where {S, Ni_out, Ni_in}
    (_, _, _, Nv_in, Nh_in) = size(in)
    (_, _, _, Nv_out, Nh_out) = size(out)
    # TODO: assumes the same number of levels (horizontal only)
    @assert Nv_in == Nv_out
    @assert Nh_in == Nh_out
    for h in 1:Nh_out, v in 1:Nv_out
        in_slab = slab(in, v, h)
        out_slab = slab(out, v, h)
        @inbounds for i in 1:Ni_out
            r = M[i, 1] ⊠ in_slab[1]
            for ii in 2:Ni_in
                r = RecursiveApply.rmuladd(M[i, ii], in_slab[ii], r)
            end
            out_slab[i] = r
        end
    end
    return out
end

function tensor_product!(
    out::DataLayouts.Data2D{S, Nij_out},
    in::DataLayouts.Data2D{S, Nij_in},
    M::SMatrix{Nij_out, Nij_in},
) where {S, Nij_out, Nij_in}

    Nh = length(in)
    @assert Nh == length(out)

    # temporary storage
    temp = MArray{Tuple{Nij_out, Nij_in}, S, 2, Nij_out * Nij_in}(undef)

    for h in 1:Nh
        in_slab = slab(in, h)
        out_slab = slab(out, h)
        for j in 1:Nij_in, i in 1:Nij_out
            temp[i, j] = RecursiveApply.rmatmul1(M, in_slab, i, j)
        end
        for j in 1:Nij_out, i in 1:Nij_out
            out_slab[i, j] = RecursiveApply.rmatmul2(M, temp, i, j)
        end
    end
    return out
end

function tensor_product!(
    out_slab::DataLayouts.DataSlab2D{S, Nij_out},
    in_slab::DataLayouts.DataSlab2D{S, Nij_in},
    M::SMatrix{Nij_out, Nij_in},
) where {S, Nij_out, Nij_in}
    # temporary storage
    temp = MArray{Tuple{Nij_out, Nij_in}, S, 2, Nij_out * Nij_in}(undef)
    for j in 1:Nij_in, i in 1:Nij_out
        temp[i, j] = RecursiveApply.rmatmul1(M, in_slab, i, j)
    end
    for j in 1:Nij_out, i in 1:Nij_out
        out_slab[i, j] = RecursiveApply.rmatmul2(M, temp, i, j)
    end
    return out_slab
end

function tensor_product!(
    inout::Data2D{S, Nij},
    M::SMatrix{Nij, Nij},
) where {S, Nij}
    tensor_product!(inout, inout, M)
end

"""
    matrix_interpolate(field, quadrature)

Computes the tensor product given a uniform quadrature `out = (M ⊗ M) * in` on each element.
Returns a 2D Matrix for plotting / visualizing 2D Fields.
"""
function matrix_interpolate end

<<<<<<< HEAD
function slab_strong_curl!(curlvec, vec, mesh)
    # all derivatives calculated in the reference local geometry with FT precision
    FT = Meshes.undertype(mesh)
    D = Quadratures.differentiation_matrix(FT, mesh.quadrature_style)
    Nq = Quadratures.degrees_of_freedom(mesh.quadrature_style)

    # for each element in the element stack
    Nh = length(flux)
    for h in 1:Nh
        curlvec = slab(curlvec, h)
        vec_slab = slab(vec, h)
        local_geometry_slab = slab(mesh.local_geometry, h)

        ST = eltype(divflux)
        # Shared on GPU
        v₁ = MArray{Tuple{Nq, Nq}, ST, 2, Nq * Nq}(undef)
        v₂ = MArray{Tuple{Nq, Nq}, ST, 2, Nq * Nq}(undef)
        for i in 1:Nq, j in 1:Nq
            local_geometry = local_geometry_slab[i, j]
            # we convert the vec to covariant coordinates (v₁, v₂),
            # and return an orthogonal vector in contravariant coordinates v³
            v₁[i, j] = RecursiveOperators.rmap(
                x -> Geometry.covariant1(x, local_geometry),
                vec_slab,
            )
            v₂[i, j] = RecursiveOperators.rmap(
                x -> Geometry.covariant2(x, local_geometry),
                vec_slab,
            )
        end
        # GPU synchronize
        for i in 1:Nq, j in 1:Nq
            local_geometry = local_geometry_slab[i, j]
            # compute spectral deriv along first dimension
            ∂₁v₂ = RecursiveOperators.rmatmul1(D, v₂, i, j)
            # compute spectral deriv along second dimension
            ∂₂v₁ = RecursiveOperators.rmatmul2(D, v₁, i, j)
            curlvec_slab[i, j] =
                Contravariant3Vector(inv(local_geometry.J) ⊠ (∂₁v₂ ⊟ ∂₂v₁))
        end
    end
    return curlvec
end

function slab_weak_curl!(curlvec, vec, mesh)
    # all derivatives calculated in the reference local geometry with FT precision
    FT = Meshes.undertype(mesh)
    D = Quadratures.differentiation_matrix(FT, mesh.quadrature_style)
    Nq = Quadratures.degrees_of_freedom(mesh.quadrature_style)

    # for each element in the element stack
    Nh = length(flux)
    for h in 1:Nh
        curlvec = slab(curlvec, h)
        vec_slab = slab(vec, h)
        local_geometry_slab = slab(mesh.local_geometry, h)

        ST = eltype(divflux)
        # Shared on GPU
        v₁ = MArray{Tuple{Nq, Nq}, ST, 2, Nq * Nq}(undef)
        v₂ = MArray{Tuple{Nq, Nq}, ST, 2, Nq * Nq}(undef)
        for i in 1:Nq, j in 1:Nq
            local_geometry = local_geometry_slab[i, j]
            # we convert the vec to covariant coordinates (v₁, v₂),
            # and return an orthogonal vector in contravariant coordinates v³
            v₁[i, j] = RecursiveOperators.rmap(
                x -> Geometry.covariant1(x, local_geometry),
                vec_slab,
            )
            v₂[i, j] = RecursiveOperators.rmap(
                x -> Geometry.covariant2(x, local_geometry),
                vec_slab,
            )
        end
        # GPU synchronize
        for i in 1:Nq, j in 1:Nq
            local_geometry = local_geometry_slab[i, j]
            # compute spectral deriv along first dimension
            ∂₁v₂ = RecursiveOperators.rmatmul1(D, v₂, i, j)
            # compute spectral deriv along second dimension
            ∂₂v₁ = RecursiveOperators.rmatmul2(D, v₁, i, j)
            curlvec_slab[i, j] =
                Contravariant3Vector(inv(local_geometry.J) ⊠ (∂₁v₂ ⊟ ∂₂v₁))
        end
    end
    return curlvec
end


"""
    slab_weak_divergence!(divflux, flux, space)

Compute the right-hand side of the divergence of `flux` weakly, storing the result in `divflux`.

This computes the right-hand side of the variational problem of finding θ such that

    - ⟨ϕ, J θ⟩ = ⟨∂ϕ/∂ξ¹, J u¹⟩ + ⟨∂ϕ/∂ξ², J u²⟩

for all `ϕ` (which arises by integration by parts).

Discretely it is equivalent to

    (D₁' * W * J * u¹ + D₂' * W * J * u²)

where
 - `J` is the diagonal Jacobian matrix
 - `W` is the diagonal matrix of quadrature weights
 - `D₁` and `D₂` are the discrete derivative matrices along the first and second dimensions.
"""
function slab_weak_divergence!(divflux, flux, space)
    # all derivatives calculated in the reference local geometry with FT precision
    FT = Spaces.undertype(space)
    D = Quadratures.differentiation_matrix(FT, space.quadrature_style)
    Nq = Quadratures.degrees_of_freedom(space.quadrature_style)

    # for each element in the element stack
    Nh = length(flux)
    for h in 1:Nh
        divflux_slab = slab(divflux, h)
        flux_slab = slab(flux, h)
        local_geometry_slab = slab(space.local_geometry, h)

        ST = eltype(divflux)
        # Shared on GPU
        WJv¹ = MArray{Tuple{Nq, Nq}, ST, 2, Nq * Nq}(undef)
        WJv² = MArray{Tuple{Nq, Nq}, ST, 2, Nq * Nq}(undef)
        for i in 1:Nq, j in 1:Nq
            local_geometry = local_geometry_slab[i, j]
            # compute flux in contravariant coordinates (v¹,v²)
            # alternatively we could do this conversion _after_ taking the derivatives
            # may have an effect on the accuracy
            # materialize if lazy
            F = flux_slab[i, j]
            WJv¹[i, j] = RecursiveApply.rmap(
                x ->
                    local_geometry.WJ *
                    Geometry.contravariant1(x, local_geometry),
                F,
            )
            WJv²[i, j] = RecursiveApply.rmap(
                x ->
                    local_geometry.WJ *
                    Geometry.contravariant2(x, local_geometry),
                F,
            )
        end
        # GPU synchronize

        for i in 1:Nq, j in 1:Nq
            local_geometry = local_geometry_slab[i, j]
            # compute spectral deriv along first dimension
            Dᵀ₁WJv¹ = RecursiveApply.rmatmul1(D', WJv¹, i, j) # D'WJv¹)/∂ξ¹ = D[i,:]*Jv¹[:,j]
            # compute spectral deriv along second dimension
            Dᵀ₂WJv² = RecursiveApply.rmatmul2(D', WJv², i, j) # ∂(Jv²)/∂ξ² = D[j,:]*Jv²[i,:]
            divflux_slab[i, j] = Dᵀ₁WJv¹ ⊞ Dᵀ₂WJv²
        end
    end
    return divflux
end

function slab_weak_divergence!(
    divflux_slab::DataLayouts.DataSlab2D,
    flux_slab::DataLayouts.DataSlab2D,
    space_slab::Spaces.SpectralElementSpaceSlab,
)
    # all derivatives calculated in the reference local geometry with FT precision
    FT = Spaces.undertype(space_slab)
    D = Quadratures.differentiation_matrix(FT, space_slab.quadrature_style)
    Nq = Quadratures.degrees_of_freedom(space_slab.quadrature_style)

    # for each element in the element stack
    local_geometry_slab = space_slab.local_geometry

    ST = eltype(divflux_slab)
    # Shared on GPU
    WJv¹ = MArray{Tuple{Nq, Nq}, ST, 2, Nq * Nq}(undef)
    WJv² = MArray{Tuple{Nq, Nq}, ST, 2, Nq * Nq}(undef)
    for i in 1:Nq, j in 1:Nq
        local_geometry = local_geometry_slab[i, j]
        # compute flux in contravariant coordinates (v¹,v²)
        # alternatively we could do this conversion _after_ taking the derivatives
        # may have an effect on the accuracy
        # materialize if lazy
        F = flux_slab[i, j]
        WJv¹[i, j] = RecursiveApply.rmap(
            x ->
                local_geometry.WJ * Geometry.contravariant1(x, local_geometry),
            F,
        )
        WJv²[i, j] = RecursiveApply.rmap(
            x ->
                local_geometry.WJ * Geometry.contravariant2(x, local_geometry),
            F,
        )
    end
    # GPU synchronize

    for i in 1:Nq, j in 1:Nq
        # compute spectral deriv along first dimension
        Dᵀ₁WJv¹ = RecursiveApply.rmatmul1(D', WJv¹, i, j) # D'WJv¹)/∂ξ¹ = D[i,:]*Jv¹[:,j]
        # compute spectral deriv along second dimension
        Dᵀ₂WJv² = RecursiveApply.rmatmul2(D', WJv², i, j) # ∂(Jv²)/∂ξ² = D[j,:]*Jv²[i,:]
        divflux_slab[i, j] = Dᵀ₁WJv¹ ⊞ Dᵀ₂WJv²
    end
    return divflux_slab
end

function slab_gradient!(∇field::Field, field::Field)
    @assert axes(∇field) === axes(field)
    Operators.slab_gradient!(
        Fields.field_values(∇field),
        Fields.field_values(field),
        axes(field),
    )
    return ∇field
end
function slab_divergence!(divflux::Field, flux::Field)
    @assert axes(divflux) === axes(flux)
    Operators.slab_divergence!(
        Fields.field_values(divflux),
        Fields.field_values(flux),
        axes(flux),
    )
    return divflux
end
function slab_weak_divergence!(divflux::Field, flux::Field)
    @assert axes(divflux) === axes(flux)
    Operators.slab_weak_divergence!(
        Fields.field_values(divflux),
        Fields.field_values(flux),
        axes(flux),
    )
    return divflux
end

function slab_gradient(field::Field)
    S = eltype(field)
    ∇S = RecursiveApply.rmaptype(T -> Cartesian12Vector{T}, S)
    Operators.slab_gradient!(similar(field, ∇S), field)
end

function slab_divergence(field::Field)
    S = eltype(field)
    divS = RecursiveApply.rmaptype(Geometry.divergence_result_type, S)
    Operators.slab_divergence!(similar(field, divS), field)
end
function slab_weak_divergence(field::Field)
    S = eltype(field)
    divS = RecursiveApply.rmaptype(Geometry.divergence_result_type, S)
    Operators.slab_weak_divergence!(similar(field, divS), field)
end

function interpolate(space_to::AbstractSpace, field_from::Field)
    field_to = similar(field_from, space_to, eltype(field_from))
    interpolate!(field_to, field_from)
end
function interpolate!(field_to::Field, field_from::Field)
    space_to = axes(field_to)
    space_from = axes(field_from)
    # @assert space_from.topology == space_to.topology

    M = Quadratures.interpolation_matrix(
        Float64,
        space_to.quadrature_style,
        space_from.quadrature_style,
    )
    Operators.tensor_product!(
        Fields.field_values(field_to),
        Fields.field_values(field_from),
        M,
    )
    return field_to
end

function restrict!(field_to::Field, field_from::Field)
    space_to = axes(field_to)
    space_from = axes(field_from)
    # @assert space_from.topology == space_to.topology

    M = Quadratures.interpolation_matrix(
        Float64,
        space_from.quadrature_style,
        space_to.quadrature_style,
    )
    Operators.tensor_product!(
        Fields.field_values(field_to),
        Fields.field_values(field_from),
        M',
    )
    return field_to
end

# matrix interpolate used for 1D field plots
function matrix_interpolate(
    field::Fields.SpectralElementField1D,
    Q_interp::Quadratures.Uniform{Nu},
) where {Nu}
    S = eltype(field)
    space = axes(field)
    topology = Spaces.topology(space)
    quadrature_style = Spaces.quadrature_style(space)
    mesh = topology.mesh
    n = length(mesh.faces) - 1
    interp_data =
        DataLayouts.IV1JH2{S, Nu}(Matrix{S}(undef, (1, Nu * n)))
    M = Quadratures.interpolation_matrix(Float64, Q_interp, quadrature_style)
    
    return parent(interp_data)
end

# matrix interpolate used for 2D field plots
=======
>>>>>>> 6a79ab4f
function matrix_interpolate(
    field::Fields.SpectralElementField2D,
    Q_interp::Quadratures.Uniform{Nu},
) where {Nu}
    S = eltype(field)
    space = axes(field)
    topology = Spaces.topology(space)
    quadrature_style = Spaces.quadrature_style(space)
    mesh = topology.mesh
    n1 = mesh.n1
    n2 = mesh.n2
    interp_data =
        DataLayouts.IH1JH2{S, Nu}(Matrix{S}(undef, (Nu * n1, Nu * n2)))
    M = Quadratures.interpolation_matrix(Float64, Q_interp, quadrature_style)
    Operators.tensor_product!(interp_data, Fields.field_values(field), M)
    return parent(interp_data)
end

function matrix_interpolate(
    field::Fields.ExtrudedFiniteDifferenceField,
    Q_interp::Union{Quadratures.Uniform{Nu}, Quadratures.ClosedUniform{Nu}},
) where {Nu}
    S = eltype(field)
    space = axes(field)
    quadrature_style = Spaces.quadrature_style(space)
    nl = Spaces.nlevels(space)
    n1 = Topologies.nlocalelems(Spaces.topology(space))
    interp_data = DataLayouts.IV1JH2{S, Nu}(Matrix{S}(undef, (nl, Nu * n1)))
    M = Quadratures.interpolation_matrix(Float64, Q_interp, quadrature_style)
    Operators.tensor_product!(interp_data, Fields.field_values(field), M)
    return parent(interp_data)
end

"""
    matrix_interpolate(field, Nu::Integer)

Computes the tensor product given a uniform quadrature degree of Nu on each element.
Returns a 2D Matrix for plotting / visualizing 2D Fields.
"""
matrix_interpolate(field::Field, Nu::Integer) =
    matrix_interpolate(field, Quadratures.Uniform{Nu}())<|MERGE_RESOLUTION|>--- conflicted
+++ resolved
@@ -1203,320 +1203,6 @@
 """
 function matrix_interpolate end
 
-<<<<<<< HEAD
-function slab_strong_curl!(curlvec, vec, mesh)
-    # all derivatives calculated in the reference local geometry with FT precision
-    FT = Meshes.undertype(mesh)
-    D = Quadratures.differentiation_matrix(FT, mesh.quadrature_style)
-    Nq = Quadratures.degrees_of_freedom(mesh.quadrature_style)
-
-    # for each element in the element stack
-    Nh = length(flux)
-    for h in 1:Nh
-        curlvec = slab(curlvec, h)
-        vec_slab = slab(vec, h)
-        local_geometry_slab = slab(mesh.local_geometry, h)
-
-        ST = eltype(divflux)
-        # Shared on GPU
-        v₁ = MArray{Tuple{Nq, Nq}, ST, 2, Nq * Nq}(undef)
-        v₂ = MArray{Tuple{Nq, Nq}, ST, 2, Nq * Nq}(undef)
-        for i in 1:Nq, j in 1:Nq
-            local_geometry = local_geometry_slab[i, j]
-            # we convert the vec to covariant coordinates (v₁, v₂),
-            # and return an orthogonal vector in contravariant coordinates v³
-            v₁[i, j] = RecursiveOperators.rmap(
-                x -> Geometry.covariant1(x, local_geometry),
-                vec_slab,
-            )
-            v₂[i, j] = RecursiveOperators.rmap(
-                x -> Geometry.covariant2(x, local_geometry),
-                vec_slab,
-            )
-        end
-        # GPU synchronize
-        for i in 1:Nq, j in 1:Nq
-            local_geometry = local_geometry_slab[i, j]
-            # compute spectral deriv along first dimension
-            ∂₁v₂ = RecursiveOperators.rmatmul1(D, v₂, i, j)
-            # compute spectral deriv along second dimension
-            ∂₂v₁ = RecursiveOperators.rmatmul2(D, v₁, i, j)
-            curlvec_slab[i, j] =
-                Contravariant3Vector(inv(local_geometry.J) ⊠ (∂₁v₂ ⊟ ∂₂v₁))
-        end
-    end
-    return curlvec
-end
-
-function slab_weak_curl!(curlvec, vec, mesh)
-    # all derivatives calculated in the reference local geometry with FT precision
-    FT = Meshes.undertype(mesh)
-    D = Quadratures.differentiation_matrix(FT, mesh.quadrature_style)
-    Nq = Quadratures.degrees_of_freedom(mesh.quadrature_style)
-
-    # for each element in the element stack
-    Nh = length(flux)
-    for h in 1:Nh
-        curlvec = slab(curlvec, h)
-        vec_slab = slab(vec, h)
-        local_geometry_slab = slab(mesh.local_geometry, h)
-
-        ST = eltype(divflux)
-        # Shared on GPU
-        v₁ = MArray{Tuple{Nq, Nq}, ST, 2, Nq * Nq}(undef)
-        v₂ = MArray{Tuple{Nq, Nq}, ST, 2, Nq * Nq}(undef)
-        for i in 1:Nq, j in 1:Nq
-            local_geometry = local_geometry_slab[i, j]
-            # we convert the vec to covariant coordinates (v₁, v₂),
-            # and return an orthogonal vector in contravariant coordinates v³
-            v₁[i, j] = RecursiveOperators.rmap(
-                x -> Geometry.covariant1(x, local_geometry),
-                vec_slab,
-            )
-            v₂[i, j] = RecursiveOperators.rmap(
-                x -> Geometry.covariant2(x, local_geometry),
-                vec_slab,
-            )
-        end
-        # GPU synchronize
-        for i in 1:Nq, j in 1:Nq
-            local_geometry = local_geometry_slab[i, j]
-            # compute spectral deriv along first dimension
-            ∂₁v₂ = RecursiveOperators.rmatmul1(D, v₂, i, j)
-            # compute spectral deriv along second dimension
-            ∂₂v₁ = RecursiveOperators.rmatmul2(D, v₁, i, j)
-            curlvec_slab[i, j] =
-                Contravariant3Vector(inv(local_geometry.J) ⊠ (∂₁v₂ ⊟ ∂₂v₁))
-        end
-    end
-    return curlvec
-end
-
-
-"""
-    slab_weak_divergence!(divflux, flux, space)
-
-Compute the right-hand side of the divergence of `flux` weakly, storing the result in `divflux`.
-
-This computes the right-hand side of the variational problem of finding θ such that
-
-    - ⟨ϕ, J θ⟩ = ⟨∂ϕ/∂ξ¹, J u¹⟩ + ⟨∂ϕ/∂ξ², J u²⟩
-
-for all `ϕ` (which arises by integration by parts).
-
-Discretely it is equivalent to
-
-    (D₁' * W * J * u¹ + D₂' * W * J * u²)
-
-where
- - `J` is the diagonal Jacobian matrix
- - `W` is the diagonal matrix of quadrature weights
- - `D₁` and `D₂` are the discrete derivative matrices along the first and second dimensions.
-"""
-function slab_weak_divergence!(divflux, flux, space)
-    # all derivatives calculated in the reference local geometry with FT precision
-    FT = Spaces.undertype(space)
-    D = Quadratures.differentiation_matrix(FT, space.quadrature_style)
-    Nq = Quadratures.degrees_of_freedom(space.quadrature_style)
-
-    # for each element in the element stack
-    Nh = length(flux)
-    for h in 1:Nh
-        divflux_slab = slab(divflux, h)
-        flux_slab = slab(flux, h)
-        local_geometry_slab = slab(space.local_geometry, h)
-
-        ST = eltype(divflux)
-        # Shared on GPU
-        WJv¹ = MArray{Tuple{Nq, Nq}, ST, 2, Nq * Nq}(undef)
-        WJv² = MArray{Tuple{Nq, Nq}, ST, 2, Nq * Nq}(undef)
-        for i in 1:Nq, j in 1:Nq
-            local_geometry = local_geometry_slab[i, j]
-            # compute flux in contravariant coordinates (v¹,v²)
-            # alternatively we could do this conversion _after_ taking the derivatives
-            # may have an effect on the accuracy
-            # materialize if lazy
-            F = flux_slab[i, j]
-            WJv¹[i, j] = RecursiveApply.rmap(
-                x ->
-                    local_geometry.WJ *
-                    Geometry.contravariant1(x, local_geometry),
-                F,
-            )
-            WJv²[i, j] = RecursiveApply.rmap(
-                x ->
-                    local_geometry.WJ *
-                    Geometry.contravariant2(x, local_geometry),
-                F,
-            )
-        end
-        # GPU synchronize
-
-        for i in 1:Nq, j in 1:Nq
-            local_geometry = local_geometry_slab[i, j]
-            # compute spectral deriv along first dimension
-            Dᵀ₁WJv¹ = RecursiveApply.rmatmul1(D', WJv¹, i, j) # D'WJv¹)/∂ξ¹ = D[i,:]*Jv¹[:,j]
-            # compute spectral deriv along second dimension
-            Dᵀ₂WJv² = RecursiveApply.rmatmul2(D', WJv², i, j) # ∂(Jv²)/∂ξ² = D[j,:]*Jv²[i,:]
-            divflux_slab[i, j] = Dᵀ₁WJv¹ ⊞ Dᵀ₂WJv²
-        end
-    end
-    return divflux
-end
-
-function slab_weak_divergence!(
-    divflux_slab::DataLayouts.DataSlab2D,
-    flux_slab::DataLayouts.DataSlab2D,
-    space_slab::Spaces.SpectralElementSpaceSlab,
-)
-    # all derivatives calculated in the reference local geometry with FT precision
-    FT = Spaces.undertype(space_slab)
-    D = Quadratures.differentiation_matrix(FT, space_slab.quadrature_style)
-    Nq = Quadratures.degrees_of_freedom(space_slab.quadrature_style)
-
-    # for each element in the element stack
-    local_geometry_slab = space_slab.local_geometry
-
-    ST = eltype(divflux_slab)
-    # Shared on GPU
-    WJv¹ = MArray{Tuple{Nq, Nq}, ST, 2, Nq * Nq}(undef)
-    WJv² = MArray{Tuple{Nq, Nq}, ST, 2, Nq * Nq}(undef)
-    for i in 1:Nq, j in 1:Nq
-        local_geometry = local_geometry_slab[i, j]
-        # compute flux in contravariant coordinates (v¹,v²)
-        # alternatively we could do this conversion _after_ taking the derivatives
-        # may have an effect on the accuracy
-        # materialize if lazy
-        F = flux_slab[i, j]
-        WJv¹[i, j] = RecursiveApply.rmap(
-            x ->
-                local_geometry.WJ * Geometry.contravariant1(x, local_geometry),
-            F,
-        )
-        WJv²[i, j] = RecursiveApply.rmap(
-            x ->
-                local_geometry.WJ * Geometry.contravariant2(x, local_geometry),
-            F,
-        )
-    end
-    # GPU synchronize
-
-    for i in 1:Nq, j in 1:Nq
-        # compute spectral deriv along first dimension
-        Dᵀ₁WJv¹ = RecursiveApply.rmatmul1(D', WJv¹, i, j) # D'WJv¹)/∂ξ¹ = D[i,:]*Jv¹[:,j]
-        # compute spectral deriv along second dimension
-        Dᵀ₂WJv² = RecursiveApply.rmatmul2(D', WJv², i, j) # ∂(Jv²)/∂ξ² = D[j,:]*Jv²[i,:]
-        divflux_slab[i, j] = Dᵀ₁WJv¹ ⊞ Dᵀ₂WJv²
-    end
-    return divflux_slab
-end
-
-function slab_gradient!(∇field::Field, field::Field)
-    @assert axes(∇field) === axes(field)
-    Operators.slab_gradient!(
-        Fields.field_values(∇field),
-        Fields.field_values(field),
-        axes(field),
-    )
-    return ∇field
-end
-function slab_divergence!(divflux::Field, flux::Field)
-    @assert axes(divflux) === axes(flux)
-    Operators.slab_divergence!(
-        Fields.field_values(divflux),
-        Fields.field_values(flux),
-        axes(flux),
-    )
-    return divflux
-end
-function slab_weak_divergence!(divflux::Field, flux::Field)
-    @assert axes(divflux) === axes(flux)
-    Operators.slab_weak_divergence!(
-        Fields.field_values(divflux),
-        Fields.field_values(flux),
-        axes(flux),
-    )
-    return divflux
-end
-
-function slab_gradient(field::Field)
-    S = eltype(field)
-    ∇S = RecursiveApply.rmaptype(T -> Cartesian12Vector{T}, S)
-    Operators.slab_gradient!(similar(field, ∇S), field)
-end
-
-function slab_divergence(field::Field)
-    S = eltype(field)
-    divS = RecursiveApply.rmaptype(Geometry.divergence_result_type, S)
-    Operators.slab_divergence!(similar(field, divS), field)
-end
-function slab_weak_divergence(field::Field)
-    S = eltype(field)
-    divS = RecursiveApply.rmaptype(Geometry.divergence_result_type, S)
-    Operators.slab_weak_divergence!(similar(field, divS), field)
-end
-
-function interpolate(space_to::AbstractSpace, field_from::Field)
-    field_to = similar(field_from, space_to, eltype(field_from))
-    interpolate!(field_to, field_from)
-end
-function interpolate!(field_to::Field, field_from::Field)
-    space_to = axes(field_to)
-    space_from = axes(field_from)
-    # @assert space_from.topology == space_to.topology
-
-    M = Quadratures.interpolation_matrix(
-        Float64,
-        space_to.quadrature_style,
-        space_from.quadrature_style,
-    )
-    Operators.tensor_product!(
-        Fields.field_values(field_to),
-        Fields.field_values(field_from),
-        M,
-    )
-    return field_to
-end
-
-function restrict!(field_to::Field, field_from::Field)
-    space_to = axes(field_to)
-    space_from = axes(field_from)
-    # @assert space_from.topology == space_to.topology
-
-    M = Quadratures.interpolation_matrix(
-        Float64,
-        space_from.quadrature_style,
-        space_to.quadrature_style,
-    )
-    Operators.tensor_product!(
-        Fields.field_values(field_to),
-        Fields.field_values(field_from),
-        M',
-    )
-    return field_to
-end
-
-# matrix interpolate used for 1D field plots
-function matrix_interpolate(
-    field::Fields.SpectralElementField1D,
-    Q_interp::Quadratures.Uniform{Nu},
-) where {Nu}
-    S = eltype(field)
-    space = axes(field)
-    topology = Spaces.topology(space)
-    quadrature_style = Spaces.quadrature_style(space)
-    mesh = topology.mesh
-    n = length(mesh.faces) - 1
-    interp_data =
-        DataLayouts.IV1JH2{S, Nu}(Matrix{S}(undef, (1, Nu * n)))
-    M = Quadratures.interpolation_matrix(Float64, Q_interp, quadrature_style)
-    
-    return parent(interp_data)
-end
-
-# matrix interpolate used for 2D field plots
-=======
->>>>>>> 6a79ab4f
 function matrix_interpolate(
     field::Fields.SpectralElementField2D,
     Q_interp::Quadratures.Uniform{Nu},
