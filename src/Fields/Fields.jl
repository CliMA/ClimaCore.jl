module Fields

import ..slab, ..slab_args, ..column, ..column_args, ..level
import ..DataLayouts: DataLayouts, AbstractData, DataStyle
import ..Domains
import ..Topologies
import ..Spaces: Spaces, AbstractSpace
import ..Geometry: Geometry, Cartesian12Vector
import ..Utilities: PlusHalf

using ..RecursiveApply

import LinearAlgebra

"""
    Field(values, space)

A set of `values` defined at each point of a `space`.
"""
struct Field{V <: AbstractData, S <: AbstractSpace}
    values::V
    space::S
    # add metadata/attributes?
    function Field{V, S}(values::V, space::S) where {V, S}
        #TODOneed to enforce that the data size matches the space
        return new{V, S}(values, space)
    end
end
Field(values::V, space::S) where {V <: AbstractData, S <: AbstractSpace} =
    Field{V, S}(values, space)

Field(::Type{T}, space::S) where {T, S <: AbstractSpace} =
    Field(similar(Spaces.coordinates_data(space), T), space)


# Spectral Element Field
const SpectralElementField2D{V, S} =
    Field{V, S} where {V <: AbstractData, S <: Spaces.SpectralElementSpace2D}

const SpectralElementField1D{V, S} =
    Field{V, S} where {V <: AbstractData, S <: Spaces.SpectralElementSpace1D}

const FiniteDifferenceField{V, S} =
    Field{V, S} where {V <: AbstractData, S <: Spaces.FiniteDifferenceSpace}

const FaceFiniteDifferenceField{V, S} =
    Field{V, S} where {V <: AbstractData, S <: Spaces.FaceFiniteDifferenceSpace}

const CenterFiniteDifferenceField{V, S} = Field{
    V,
    S,
} where {V <: AbstractData, S <: Spaces.CenterFiniteDifferenceSpace}

# Extruded Fields
const ExtrudedFiniteDifferenceField{V, S} = Field{
    V,
    S,
} where {V <: AbstractData, S <: Spaces.ExtrudedFiniteDifferenceSpace}

const FaceExtrudedFiniteDifferenceField{V, S} = Field{
    V,
    S,
} where {V <: AbstractData, S <: Spaces.FaceExtrudedFiniteDifferenceSpace}

const CenterExtrudedFiniteDifferenceField{V, S} = Field{
    V,
    S,
} where {V <: AbstractData, S <: Spaces.CenterExtrudedFiniteDifferenceSpace}

# Cubed Sphere Fields
const CubedSphereSpectralElementField2D{V, S} = Field{
    V,
    S,
} where {V <: AbstractData, S <: Spaces.CubedSphereSpectralElementSpace2D}


Base.propertynames(field::Field) = propertynames(getfield(field, :values))
@inline field_values(field::Field) = getfield(field, :values)

# Define the axes field to be the todata(bc) of the return field
@inline Base.axes(field::Field) = getfield(field, :space)

# need to define twice to avoid ambiguities
@inline Base.getproperty(field::Field, name::Symbol) = Field(
    DataLayouts._getproperty(field_values(field), Val{name}()),
    axes(field),
)

@inline Base.getproperty(field::Field, name::Integer) =
    Field(getproperty(field_values(field), name), axes(field))

Base.eltype(field::Field) = eltype(field_values(field))
Base.parent(field::Field) = parent(field_values(field))

# to play nice with DifferentialEquations; may want to revisit this
# https://github.com/SciML/SciMLBase.jl/blob/697bd0c0c7365e77fa311f2d32eade70f43a8d50/src/solutions/ode_solutions.jl#L31
Base.size(field::Field) = ()
Base.length(field::Fields.Field) = 1

slab(field::Field, inds...) =
    Field(slab(field_values(field), inds...), slab(axes(field), inds...))

column(field::Field, inds...) =
    Field(column(field_values(field), inds...), column(axes(field), inds...))

const SlabField{V, S} =
    Field{V, S} where {V <: AbstractData, S <: Spaces.SpectralElementSpaceSlab}

const SlabField1D{V, S} = Field{
    V,
    S,
} where {V <: AbstractData, S <: Spaces.SpectralElementSpaceSlab1D}

const SlabField2D{V, S} = Field{
    V,
    S,
} where {V <: AbstractData, S <: Spaces.SpectralElementSpaceSlab2D}

Topologies.nlocalelems(field::Field) = Topologies.nlocalelems(axes(field))

# nice printing
# follow x-array like printing?
# repl: #https://earth-env-data-science.github.io/lectures/xarray/xarray.html
# html: https://unidata.github.io/MetPy/latest/tutorials/xarray_tutorial.html
function Base.show(io::IO, field::Field)
    print(io, eltype(field), "-valued Field:")
    _show_compact_field(io, field, "  ", true)
    # print(io, "\non ", axes(field)) # TODO: write a better space print
end
function _show_compact_field(io, field, prefix, isfirst = false)
    #print(io, prefix1)
    if eltype(field) <: Number
        if isfirst
            print(io, "\n", prefix)
        end
        print(
            IOContext(io, :compact => true, :limit => true),
            vec(parent(field)),
        )
    else
        names = propertynames(field)
        for name in names
            subfield = getproperty(field, name)
            if sizeof(eltype(subfield)) == 0
                continue
            end
            print(io, "\n", prefix)
            print(io, name, ": ")
            _show_compact_field(io, getproperty(field, name), prefix * "  ")
        end
    end
end


# https://github.com/gridap/Gridap.jl/blob/master/src/Fields/DiffOperators.jl#L5
# https://github.com/gridap/Gridap.jl/blob/master/src/Fields/FieldsInterfaces.jl#L70


Base.similar(field::Field) = Field(similar(field_values(field)), axes(field))
Base.similar(field::Field, ::Type{T}) where {T} =
    Field(similar(field_values(field), T), axes(field))


# fields on different spaces
function Base.similar(field::Field, space_to::AbstractSpace)
    similar(field, space_to, eltype(field))
end
function Base.similar(
    field::Field,
    space_to::AbstractSpace,
    ::Type{Eltype},
) where {Eltype}
    Field(Eltype, space_to)
end

Base.copy(field::Field) = Field(copy(field_values(field)), axes(field))

function Base.copyto!(dest::Field{V, M}, src::Field{V, M}) where {V, M}
    @assert axes(dest) == axes(src)
    copyto!(field_values(dest), field_values(src))
    return dest
end

function Base.zeros(::Type{FT}, space::AbstractSpace) where {FT}
    field = Field(FT, space)
    data = parent(field)
    fill!(data, zero(eltype(data)))
    return field
end
Base.zeros(space::AbstractSpace) = zeros(Spaces.undertype(space), space)

function Base.ones(::Type{FT}, space::AbstractSpace) where {FT}
    field = Field(FT, space)
    data = parent(field)
    fill!(data, one(eltype(data)))
    return field
end
Base.ones(space::AbstractSpace) = ones(Spaces.undertype(space), space)

function Base.zero(field::Field)
    zfield = similar(field)
    zarray = parent(zfield)
    fill!(zarray, zero(eltype(zarray)))
    return zfield
end


"""
    coordinate_field(space::AbstractSpace)

Construct a `Field` of the coordinates of the space.
"""
coordinate_field(space::AbstractSpace) =
    Field(Spaces.coordinates_data(space), space)
coordinate_field(field::Field) = coordinate_field(axes(field))

"""
    local_geometry_field(space::AbstractSpace)

Construct a `Field` of the `LocalGeometry` of the space.
"""
local_geometry_field(space::AbstractSpace) =
    Field(Spaces.local_geometry_data(space), space)
local_geometry_field(field::Field) = local_geometry_field(axes(field))



include("broadcast.jl")
include("mapreduce.jl")
include("compat_diffeq.jl")
include("fieldvector.jl")

function interpcoord(elemrange, x::Real)
    n = length(elemrange) - 1
    z = x == elemrange[end] ? n : searchsortedlast(elemrange, x) # element index
    @assert 1 <= z <= n
    lo = elemrange[z]
    hi = elemrange[z + 1]
    # Find ξ ∈ [-1,1] such that
    # x = (1-ξ)/2 * lo + (1+ξ)/2 * hi
    #   = (lo + hi) / 2 + ξ * (hi - lo) / 2
    ξ = (2x - (lo + hi)) / (hi - lo)
    return z, ξ
end

"""
    Spaces.variational_solve!(field)

Divide `field` by the mass matrix.
"""
function Spaces.variational_solve!(field::Field)
    Spaces.variational_solve!(field_values(field), axes(field))
    return field
end

function Spaces.horizontal_dss!(field::Field)
    Spaces.horizontal_dss!(field_values(field), axes(field))
    return field
end

"""
    Spaces.weighted_dss!(f::Field)

Apply weighted direct stiffness summation (DSS) to `f`. This operates in-place
(i.e. it modifies the `f`).

This is a projection operation from the piecewise polynomial space
``\\mathcal{V}_0`` to the continuous space ``\\mathcal{V}_1 = \\mathcal{V}_0
\\cap \\mathcal{C}_0``, defined as the field ``\\theta \\in \\mathcal{V}_1`` such
that for all ``\\phi \\in \\mathcal{V}_1``
```math
\\int_\\Omega \\phi \\theta \\,d\\Omega = \\int_\\Omega \\phi f \\,d\\Omega
```

In matrix form, we define ``\\bar \\theta`` to be the unique global node
representation, and ``Q`` to be the "scatter" operator which maps to the
redundant node representation ``\\theta``
```math
\\theta = Q \\bar \\theta
```
Then the problem can be written as
```math
(Q \\bar\\phi)^\\top W J Q \\bar\\theta = (Q \\bar\\phi)^\\top W J f
```
which reduces to
```math
\\theta = Q \\bar\\theta = Q (Q^\\top W J Q)^{-1} Q^\\top W J f
```
"""
function Spaces.weighted_dss!(field::Field)
    Spaces.weighted_dss!(field_values(field), axes(field))
    return field
end

<<<<<<< HEAD
=======

function level(field::CenterExtrudedFiniteDifferenceField, v::Int)
    hspace = level(axes(field), v)
    data = level(field_values(field), v)
    Field(data, hspace)
end
function level(field::FaceExtrudedFiniteDifferenceField, v::PlusHalf)
    hspace = level(axes(field), v)
    data = level(field_values(field), v.i + 1)
    Field(data, hspace)
end

>>>>>>> 36df160f
end # module<|MERGE_RESOLUTION|>--- conflicted
+++ resolved
@@ -292,9 +292,6 @@
     return field
 end
 
-<<<<<<< HEAD
-=======
-
 function level(field::CenterExtrudedFiniteDifferenceField, v::Int)
     hspace = level(axes(field), v)
     data = level(field_values(field), v)
@@ -306,5 +303,4 @@
     Field(data, hspace)
 end
 
->>>>>>> 36df160f
 end # module