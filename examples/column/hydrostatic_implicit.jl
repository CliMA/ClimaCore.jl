push!(LOAD_PATH, joinpath(@__DIR__, "..", ".."))

import ClimaCore.Geometry, LinearAlgebra, UnPack
import ClimaCore:
    Fields,
    Domains,
    Topologies,
    Meshes,
    DataLayouts,
    Operators,
    Geometry,
    Spaces

using OrdinaryDiffEq:
    OrdinaryDiffEq,
    ODEProblem,
    ODEFunction,
    solve,
    SSPRK33,
    Rosenbrock23,
    ImplicitEuler

using Logging: global_logger
using TerminalLoggers: TerminalLogger
using LinearAlgebra
global_logger(TerminalLogger())

using UnPack
include("GeneralBidiagonal.jl")

const FT = Float64

# https://github.com/CliMA/CLIMAParameters.jl/blob/master/src/Planet/planet_parameters.jl#L5
const MSLP = 1e5 # mean sea level pressure
const grav = 9.8 # gravitational constant
const R_d = 287.058 # R dry (gas constant / mol mass dry air)
const γ = 1.4 # heat capacity ratio
const C_p = R_d * γ / (γ - 1) # heat capacity at constant pressure
const C_v = R_d / (γ - 1) # heat capacit at constant volume
const R_m = R_d # moist R, assumed to be dry


domain = Domains.IntervalDomain(
    Geometry.ZPoint{FT}(0.0),
    Geometry.ZPoint{FT}(30e3),
    boundary_tags = (:bottom, :top),
)
#mesh = Meshes.IntervalMesh(domain, Meshes.ExponentialStretching(7.5e3); nelems = 30)
mesh = Meshes.IntervalMesh(domain; nelems = 30)

cspace = Spaces.CenterFiniteDifferenceSpace(mesh)
fspace = Spaces.FaceFiniteDifferenceSpace(cspace)

# https://github.com/CliMA/Thermodynamics.jl/blob/main/src/TemperatureProfiles.jl#L115-L155
# https://clima.github.io/Thermodynamics.jl/dev/TemperatureProfiles/#DecayingTemperatureProfile
function decaying_temperature_profile(z; T_virt_surf = 280.0, T_min_ref = 230.0)
    # Scale height for surface temperature
    H_sfc = R_d * T_virt_surf / grav
    H_t = H_sfc

    z′ = z / H_t
    tanh_z′ = tanh(z′)

    ΔTv = T_virt_surf - T_min_ref
    Tv = T_virt_surf - ΔTv * tanh_z′

    ΔTv′ = ΔTv / T_virt_surf
    p =
        MSLP * exp(
            (
                -H_t *
                (z′ + ΔTv′ * (log(1 - ΔTv′ * tanh_z′) - log(1 + tanh_z′) + z′))
            ) / (H_sfc * (1 - ΔTv′^2)),
        )
    ρ = p / (R_d * Tv)
    ρθ = ρ * Tv * (MSLP / p)^(R_m / C_p)
    return (ρ = ρ, ρθ = ρθ)
end

Π(ρθ) = C_p * (R_d * ρθ / MSLP)^(R_m / C_v)
Φ(z) = grav * z

function discrete_hydrostatic_balance!(
    ρ,
    w,
    ρθ,
    Δz::Float64,
    _grav::Float64,
    Π::Function,
)
    # compute θ such that
    #   I(θ)[i+1/2] = -g / ∂f(Π(ρθ))
    # discretely, then set
    #   ρ = ρθ/θ
    for i in 1:(length(ρ) - 1)
        #  ρ[i+1] = ρθ[i+1]/(-2Δz*_grav/(Π(ρθ[i+1]) - Π(ρθ[i])) - ρθ[i]/ρ[i])
        ρ[i + 1] =
            ρθ[i + 1] /
            (-2 * _grav / ((Π(ρθ[i + 1]) - Π(ρθ[i])) / Δz) - ρθ[i] / ρ[i])

        ρ[i + 1] =
            ρθ[i + 1] /
            (1 / ((-2 * _grav) * (Π(ρθ[i + 1]) - Π(ρθ[i]))Δz) - ρθ[i] / ρ[i])

        ∂Π∂z = (Π(ρθ[i + 1]) - Π(ρθ[i])) / Δz
    end
end

zc = Fields.coordinate_field(cspace)
Yc = decaying_temperature_profile.(zc.z)
w = Geometry.Cartesian3Vector.(zeros(FT, fspace))
zf = parent(Fields.coordinate_field(fspace).z)
Δz = zf[2:end] - zf[1:(end - 1)]
Y_init = copy(Yc)
w_init = copy(w)
Y = Fields.FieldVector(Yc = Yc, w = w)

function tendency!(dY, Y, _, t)
    Yc = Y.Yc
    w = Y.w
    dYc = dY.Yc
    dw = dY.w

    If = Operators.InterpolateC2F()
    ∂ = Operators.DivergenceF2C(
        bottom = Operators.SetValue(Geometry.Cartesian3Vector(zero(FT))),
        top = Operators.SetValue(Geometry.Cartesian3Vector(zero(FT))),
    )
    ∂f = Operators.GradientC2F()
    B = Operators.SetBoundaryOperator(
        bottom = Operators.SetValue(Geometry.Cartesian3Vector(zero(FT))),
        top = Operators.SetValue(Geometry.Cartesian3Vector(zero(FT))),
    )

    @. dYc.ρ = -(∂(w * If(Yc.ρ)))
    @. dYc.ρθ = -(∂(w * If(Yc.ρθ)))
    @. dw = B(
        Geometry.CartesianVector(
            -(If(Yc.ρθ / Yc.ρ) * ∂f(Π(Yc.ρθ))) - ∂f(Φ(zc.z)),
        ),
    )
    return dY
end

struct CustomWRepresentation{T,AT1,AT2,AT3}
    # reference to dtγ, which is specified by the ODE solver
    dtγ_ref::T

    # cache for the cell-face values used to compute the Jacobian
    ρh::AT1
    ρθh::AT1
    Πh::AT1
    Δzh::AT1

    # nonzero blocks of the Jacobian (∂ρₜ/∂w, ∂ρθₜ/∂w, ∂wₜ/∂ρ, and ∂wₜ/∂ρθ)
    Jρ_w::AT2
    Jρθ_w::AT2
    Jw_ρ::AT2
    Jw_ρθ::AT2

    # cache for the Schur complement
    S::AT3
end

function CustomWRepresentation(n::Integer; FT = Float64)
    dtγ_ref = Ref(zero(FT))
    ρh = Array{FT}(undef, n + 1)
    ρθh = Array{FT}(undef, n + 1)
    Πh = Array{FT}(undef, n + 1)
    Δzh = Array{FT}(undef, n + 1)
    Jρ_w = GeneralBidiagonal(Array{FT}, true, n, n + 1)
    Jρθ_w = GeneralBidiagonal(Array{FT}, true, n, n + 1)
    Jw_ρ = GeneralBidiagonal(Array{FT}, false, n + 1, n)
    Jw_ρθ = GeneralBidiagonal(Array{FT}, false, n + 1, n)
    S = Tridiagonal(
        Array{FT}(undef, n),
        Array{FT}(undef, n + 1),
        Array{FT}(undef, n),
    )
    CustomWRepresentation{typeof(dtγ_ref),typeof(ρh),typeof(Jρ_w),typeof(S)}(
        dtγ_ref,
        ρh,
        ρθh,
        Πh,
        Δzh,
        Jρ_w,
        Jρθ_w,
        Jw_ρ,
        Jw_ρθ,
        S,
    )
end

import Base: similar
# We only use Wfact, but the Rosenbrock23 solver requires us to pass
# jac_prototype, then calls similar(jac_prototype) to obtain J and Wfact. This
# is a temporary workaround to avoid unnecessary allocations.
Base.similar(cf::CustomWRepresentation{T,AT}) where {T, AT} = cf

function Wfact!(W, u, p, dtγ, t)
    @unpack dtγ_ref, Jρ_w, Jρθ_w, Jw_ρ, Jw_ρθ, ρh, ρθh, Πh, Δzh = W

    dtγ_ref[] = dtγ

    N = size(Jρ_w, 1)
    ρ = reshape(parent(u.Yc.ρ), N)
    ρθ = reshape(parent(u.Yc.ρθ), N)

    # Compute the cell-face values
    
    ρh[1] = ρ[1]
    @views @. ρh[2:N] = (ρ[1:N - 1] + ρ[2:N]) / 2
    ρh[N + 1] = ρ[N]

    ρθh[1] = ρθ[1]
    @views @. ρθh[2:N] = (ρθ[1:N - 1] + ρθ[2:N]) / 2
    ρθh[N + 1] = ρθ[N]

    @views @. Πh[1:N] = Π(ρθ) # temporarily store cell-center values in Πh
    @views @. Πh[2:N] = (Πh[1:N - 1] + Πh[2:N]) / 2

    @views @. Δzh[2:N] = (Δz[1:N - 1] + Δz[2:N]) / 2

    # Compute the nonzero blocks of the Jacobian
    
    @views @. Jρ_w.d = ρh[1:N] / Δz
    @views @. Jρ_w.d2 = -ρh[2:N + 1] / Δz

    @views @. Jρθ_w.d = ρθh[1:N] / Δz
    @views @. Jρθ_w.d2 = -ρθh[2:N + 1] / Δz

<<<<<<< HEAD
    # P = ([zeros(N,N)     zeros(N,N)      D_ρ;
    #       zeros(N,N)     zeros(N,N)      D_Θ
    #       A_W*_grav        G_W          zeros(N+1,N+1)])
=======
    Jw_ρ.d[1] = 0
    Jw_ρ.d2[N] = 0
    @views @. Jw_ρ.d[2:N] = -grav / (2 * ρh[2:N])
    @views @. Jw_ρ.d2[1:N - 1] = Jw_ρ.d[2:N]
>>>>>>> cc521381

    Jw_ρθ.d[1] = 0
    Jw_ρθ.d2[N] = 0
    @views @. Jw_ρθ.d[2:N] = -(γ - 1) * Πh[2:N] / (ρh[2:N] * Δzh[2:N])
    @views @. Jw_ρθ.d2[1:N - 1] = -Jw_ρθ.d[2:N]
end

function linsolve!(::Type{Val{:init}}, f, u0; kwargs...)
    function _linsolve!(x, A, b, update_matrix = false; kwargs...)
        @unpack dtγ_ref, Jρ_w, Jρθ_w, Jw_ρ, Jw_ρθ, S = A
        
        # A represents the matrix W = -I + dtγ * J, which can be expressed as
        #     [-I        0          dtγ Jρ_w ;
        #      0         -I         dtγ Jρθ_w;
        #      dtγ Jw_ρ  dtγ Jw_ρθ  -I        ] =
        #     [-I  0   A13;
        #      0   -I  A23;
        #      A31 A32 -I  ]
        # b = [b1; b2; b3]
        # x = [x1; x2; x3]

        # Solving A x = b:
        #     -x1 + A13 x3 = b1 ==> x1 = -b1 + A13 x3  (1)
        #     -x2 + A23 x3 = b2 ==> x2 = -b2 + A23 x3  (2)
        #     A31 x1 + A32 x2 - x3 = b3  (3)
        # Substitute (1) and (2) into (3):
        #     A31 (-b1 + A13 x3) + A32 (-b2 + A23 x3) - x3 = b3 ==>
        #     (-I + A31 A13 + A32 A23) x3 = b3 + A31 b1 + A32 b2 ==>
        #     x3 = (-I + A31 A13 + A32 A23) \ (b3 + A31 b1 + A32 b2)
        # Finally, use (1) and (2) to get x1 and x2.

        # Note: The tridiagonal matrix (-I + A31 A13 + A32 A23) is the "Schur
        #       complement" of [-I 0; 0 -I] (the top-left 4 blocks) in A.
    
        dtγ = dtγ_ref[]

        N = size(Jρ_w, 1)
        x1 = reshape(parent(x.Yc.ρ), N)
        x2 = reshape(parent(x.Yc.ρθ), N)
        x3 = reshape(parent(x.w), N + 1)
        b1 = reshape(parent(b.Yc.ρ), N)
        b2 = reshape(parent(b.Yc.ρθ), N)
        b3 = reshape(parent(b.w), N + 1)

        # LHS = -I + dtγ^2 Jw_ρ Jρ_w + dtγ^2 Jw_ρθ Jρθ_w
        S.dl .= 0
        S.d .= -1
        S.du .= 0
        mul!(S, Jw_ρ, Jρ_w, dtγ^2, 1)
        mul!(S, Jw_ρθ, Jρθ_w, dtγ^2, 1)

        # RHS = b3 + dtγ Jw_ρ b1 + dtγ Jw_ρθ b2
        x3 .= b3
        mul!(x3, Jw_ρ, b1, dtγ, 1)
        mul!(x3, Jw_ρθ, b2, dtγ, 1)

        # x3 = LHS \ RHS
        # TODO: LinearAlgebra will compute lu! and then ldiv! in seperate steps.
        #       The Thomas algorithm can do this in one step:
        #       https://en.wikipedia.org/wiki/Tridiagonal_matrix_algorithm.
        ldiv!(lu!(S), x3)

        # x1 = -b1 + dtγ Jρ_w x3
        x1 .= b1
        mul!(x1, Jρ_w, x3, dtγ, -1)

        # x2 = -b2 + dtγ Jρθ_w x3
        x2 .= b2
        mul!(x2, Jρθ_w, x3, dtγ, -1)
    end
end

Δt = 100.0
ndays = 1.0

# Solve the ODE operator
prob = ODEProblem(
    ODEFunction(
        tendency!,
        Wfact = Wfact!,
        jac_prototype = CustomWRepresentation(length(cspace)),
        tgrad = (dT, Y, p, t) -> fill!(dT, 0),
    ),
    Y,
    (0.0, 60 * 60 * 24 * ndays),
)

sol = solve(
    prob,
    Rosenbrock23(linsolve = linsolve!),
    dt = Δt,
    adaptive = false,
    saveat = 60 * 60, # save every hour
    progress = true,
    progress_message = (dt, u, p, t) -> t,
);

ENV["GKSwstype"] = "nul"
import Plots
Plots.GRBackend()

dirname = "hydrostatic_implicit"
path = joinpath(@__DIR__, "output", dirname)
mkpath(path)

z_centers = parent(Fields.coordinate_field(cspace))
z_faces = parent(Fields.coordinate_field(fspace))

function hydrostatic_plot(u, Yc_init, w_init; title = "", size = (1024, 600))
    sub_plt1 = Plots.plot(
        parent(Yc_init.ρ),
        z_centers,
        marker = :circle,
        xlabel = "ρ",
        label = "T=0",
    )
    sub_plt1 = Plots.plot!(sub_plt1, parent(u.Yc.ρ), z_centers, label = "T")

    sub_plt2 = Plots.plot(
        parent(w_init),
        z_faces,
        marker = :circle,
        xlim = (-0.2, 0.2),
        xlabel = "ω",
        label = "T=0",
    )
    sub_plt2 = Plots.plot!(sub_plt2, parent(u.w), z_faces, label = "T")

    sub_plt3 = Plots.plot(
        parent(Yc_init.ρθ),
        z_centers,
        marker = :circle,
        xlabel = "ρθ",
        label = "T=0",
    )
    sub_plt3 = Plots.plot!(sub_plt3, parent(u.Yc.ρθ), z_centers, label = "T")

    return Plots.plot(
        sub_plt1,
        sub_plt2,
        sub_plt3,
        title = title,
        layout = (1, 3),
        size = size,
    )
end

# anim = Plots.@animate for (i, u) in enumerate(sol.u)
#     hydrostatic_plot(u, Y_init, w_init, title = "Hour $(i)")
# end
# Plots.mp4(anim, joinpath(path, "hydrostatic.mp4"), fps = 10)

Plots.png(
    hydrostatic_plot(sol[end], Y_init, w_init),
    joinpath(path, "hydrostatic_end.png"),
)

function linkfig(figpath, alt = "")
    # buildkite-agent upload figpath
    # link figure in logs if we are running on CI
    if get(ENV, "BUILDKITE", "") == "true"
        artifact_url = "artifact://$figpath"
        print("\033]1338;url='$(artifact_url)';alt='$(alt)'\a\n")
    end
end

linkfig("output/$(dirname)/hydrostatic_end.png", "Hydrostatic End")<|MERGE_RESOLUTION|>--- conflicted
+++ resolved
@@ -229,16 +229,10 @@
     @views @. Jρθ_w.d = ρθh[1:N] / Δz
     @views @. Jρθ_w.d2 = -ρθh[2:N + 1] / Δz
 
-<<<<<<< HEAD
-    # P = ([zeros(N,N)     zeros(N,N)      D_ρ;
-    #       zeros(N,N)     zeros(N,N)      D_Θ
-    #       A_W*_grav        G_W          zeros(N+1,N+1)])
-=======
     Jw_ρ.d[1] = 0
     Jw_ρ.d2[N] = 0
     @views @. Jw_ρ.d[2:N] = -grav / (2 * ρh[2:N])
     @views @. Jw_ρ.d2[1:N - 1] = Jw_ρ.d[2:N]
->>>>>>> cc521381
 
     Jw_ρθ.d[1] = 0
     Jw_ρθ.d2[N] = 0
