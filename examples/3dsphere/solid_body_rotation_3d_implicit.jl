--- conflicted
+++ resolved
@@ -114,16 +114,12 @@
 Base.similar(cf::CustomWRepresentation{T,AT}) where {T, AT} = cf
 
 function Wfact!(W, Y, p, dtγ, t)
-<<<<<<< HEAD
-    # @info t
-=======
     @info "Y norms: ", norm(Y.Yc.ρ), norm(Y.Yc.ρe_tot), norm(Y.w)
     if t != 0
         return
     end
     @info "evaluating Wfact!"
 
->>>>>>> 27370cff
     @unpack velem, helem, npoly, dtγ_ref, Δξ₃, J, g³³, Δξ₃_f, J_f, g³³_f, J_ρ𝕄, J_𝔼𝕄, J_𝕄𝔼, J_𝕄ρ,
         J_𝕄ρ_overwrite, vals = W
     @unpack ρ_f, 𝔼_value_f, P_value = vals
